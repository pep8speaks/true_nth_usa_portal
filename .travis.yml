---
language: python
python: "2.7"
sudo: false
cache: pip
# setuptools_scm module needs the git history since the last master branch to correctly calculate the number of revisions since the last release
git:
  depth: 10000
addons:
  postgresql: "9.4"

services:
  - postgresql
  - redis-server
env:
  matrix:
    - TOXENV=py27
  global:
    - FLASK_APP="$(readlink -f manage.py)"
    - PORTAL_VERSION="$(python setup.py --version)"

    - PGUSER=postgres
    - PGPASSWORD=""
    - PGHOST=localhost
    - PGDATABASE=portal_unit_tests
    - SQLALCHEMY_DATABASE_TEST_URI="postgresql://${PGUSER}:${PGPASSWORD}@${PGHOST}/${PGDATABASE}"

    - GH_USERNAME="$(echo $TRAVIS_REPO_SLUG | cut --delimiter / --fields 1)"
    - GH_REPO="$(echo $TRAVIS_REPO_SLUG | cut --delimiter / --fields 2)"
<<<<<<< HEAD
    - SHORT_HASH="${TRAVIS_COMMIT:0:7}"
=======
    - GIT_BRANCH="$TRAVIS_BRANCH"
    - GIT_TAG="$TRAVIS_TAG"
    - GIT_HASH="$TRAVIS_COMMIT"
>>>>>>> 65641dd1

    - BRANCH="$GIT_BRANCH"
    - PACKAGE_NAME="${PACKAGE_NAME:-${GH_REPO}}"
<<<<<<< HEAD
    - DEB_REPO="${DEB_REPO:-portal-deb}"
=======
>>>>>>> 65641dd1
    - DOCKER_REPO="${DOCKER_REPO:-portal-docker}"
    - DOCKER_REPOSITORY=""
    - DOCKER_IMAGE_NAME="${DOCKER_IMAGE_NAME:-portal_web}"
    - DOCKER_IMAGE_TAG=travis
<<<<<<< HEAD

    - DOCKER_CLOUD_USERNAME="${DOCKER_CLOUD_USERNAME:-${GH_USERNAME//-}}"
    - BINTRAY_USERNAME="${BINTRAY_USERNAME:-uwcirg}"
=======
    - DOCKER_EXTRA_TAGS="$TRAVIS_BUILD_NUMBER"
>>>>>>> 65641dd1

matrix:
  include:
    - env: TOXENV=py27
    - env: TOXENV=translations PERSISTENCE_FILE="https://raw.githubusercontent.com/uwcirg/TrueNTH-USA-site-config/develop/site_persistence_file.json"
    - env: TOXENV=translations PERSISTENCE_FILE="https://raw.githubusercontent.com/uwcirg/ePROMs-site-config/develop/site_persistence_file.json"
    - env: TOXENV=docs
      services: []
      addons: {}
    - env: TOXENV=build
      services:
        - docker
      addons: {}
    - env: TOXENV=ui
      addons:
        postgresql: "9.4"
        sauce_connect: true
  # Build artifacts only (no testing)
  allow_failures:
    - env: TOXENV=ui

before_install:
  # Fetch all remote branches instead of just the currently checked out one
  - git config remote.origin.fetch "+refs/heads/*:refs/remotes/origin/*"

  - createdb
      --owner "$PGUSER"
      --username "$PGUSER"
    "$PGDATABASE"

  - pip install --upgrade pip setuptools

install:
  - pip install tox

script:
  - tox

before_deploy:
  - ./bin/docker-login.sh

# Only deploy from default virtual env TravisCI job
deploy:
  - provider: script
    skip_cleanup: true
    on:
      branch:
        - develop
        - master
      condition:
        - $TOXENV = build
        - -v ARTIFACTORY_API_KEY
        - -v ARTIFACTORY_DEB_REPO
    script:
      - curl
          --verbose
          --upload-file debian/artifacts/*.deb
          --user "$ARTIFACTORY_USERNAME:$ARTIFACTORY_API_KEY"
          "$ARTIFACTORY_DEB_REPO/$PACKAGE_NAME;deb.distribution=stable;deb.component=main;deb.architecture=amd64"

  - provider: script
    skip_cleanup: true
    on:
      branch:
        - develop
        - master
      condition:
        - $TOXENV = build
        - -v ARTIFACTORY_API_KEY
    script:
      - ./bin/docker-push.sh

after_deploy:
<<<<<<< HEAD
  # Deploy to Artifactory, if configured
  - if [[ -v ARTIFACTORY_TOKEN ]]; then
      for tag in $DOCKER_TAGS; do
        docker tag
          "${DOCKER_REPOSITORY}${DOCKER_IMAGE_NAME}:${DOCKER_IMAGE_TAG}"
          "uwcirg-$DOCKER_REPO.jfrog.io/$DOCKER_IMAGE_NAME:$tag";
      done
    fi
  - if [[ -v ARTIFACTORY_TOKEN ]]; then
      for tag in $DOCKER_TAGS; do
        docker push "uwcirg-$DOCKER_REPO.jfrog.io/$DOCKER_IMAGE_NAME:$tag";
      done &
    fi

  # Deploy to Bintray, if configured
  - if [[ -v BINTRAY_API_KEY ]]; then
      for tag in $DOCKER_TAGS; do
        docker tag
          "${DOCKER_REPOSITORY}${DOCKER_IMAGE_NAME}:${DOCKER_IMAGE_TAG}"
          "$GH_USERNAME-docker-$DOCKER_REPO.bintray.io/$DOCKER_IMAGE_NAME:$tag";
      done
    fi
  - if [[ -v BINTRAY_API_KEY ]]; then
      for tag in $DOCKER_TAGS; do
        docker push "$GH_USERNAME-docker-$DOCKER_REPO.bintray.io/$DOCKER_IMAGE_NAME:$tag";
      done &
    fi

  # Deploy to Docker Hub, if configured
  - if [[ -v DOCKER_CLOUD_API_KEY ]]; then
      for tag in $DOCKER_TAGS; do
        docker tag
          "${DOCKER_REPOSITORY}${DOCKER_IMAGE_NAME}:${DOCKER_IMAGE_TAG}"
          "$DOCKER_CLOUD_USERNAME/$DOCKER_IMAGE_NAME:$tag";
      done
    fi
  - if [[ -v DOCKER_CLOUD_API_KEY ]]; then
      for tag in $DOCKER_TAGS; do
        docker push "$DOCKER_CLOUD_USERNAME/$DOCKER_IMAGE_NAME:$tag";
      done &
    fi

  # Deploy to Heroku, if configured
  - if [[ -v HEROKU_API_KEY ]]; then
      docker tag "${DOCKER_REPOSITORY}${DOCKER_IMAGE_NAME}:${DOCKER_IMAGE_TAG}" "registry.heroku.com/$HEROKU_APP/web";
      docker push "registry.heroku.com/$HEROKU_APP/web" &
    fi
  - docker images --digests --all

  # Wait for background jobs to finish (if they haven't already)
  - wait
=======
  - docker images --digests --all
>>>>>>> 65641dd1
<|MERGE_RESOLUTION|>--- conflicted
+++ resolved
@@ -27,31 +27,17 @@
 
     - GH_USERNAME="$(echo $TRAVIS_REPO_SLUG | cut --delimiter / --fields 1)"
     - GH_REPO="$(echo $TRAVIS_REPO_SLUG | cut --delimiter / --fields 2)"
-<<<<<<< HEAD
-    - SHORT_HASH="${TRAVIS_COMMIT:0:7}"
-=======
     - GIT_BRANCH="$TRAVIS_BRANCH"
     - GIT_TAG="$TRAVIS_TAG"
     - GIT_HASH="$TRAVIS_COMMIT"
->>>>>>> 65641dd1
 
     - BRANCH="$GIT_BRANCH"
     - PACKAGE_NAME="${PACKAGE_NAME:-${GH_REPO}}"
-<<<<<<< HEAD
-    - DEB_REPO="${DEB_REPO:-portal-deb}"
-=======
->>>>>>> 65641dd1
     - DOCKER_REPO="${DOCKER_REPO:-portal-docker}"
     - DOCKER_REPOSITORY=""
     - DOCKER_IMAGE_NAME="${DOCKER_IMAGE_NAME:-portal_web}"
     - DOCKER_IMAGE_TAG=travis
-<<<<<<< HEAD
-
-    - DOCKER_CLOUD_USERNAME="${DOCKER_CLOUD_USERNAME:-${GH_USERNAME//-}}"
-    - BINTRAY_USERNAME="${BINTRAY_USERNAME:-uwcirg}"
-=======
     - DOCKER_EXTRA_TAGS="$TRAVIS_BUILD_NUMBER"
->>>>>>> 65641dd1
 
 matrix:
   include:
@@ -125,58 +111,4 @@
       - ./bin/docker-push.sh
 
 after_deploy:
-<<<<<<< HEAD
-  # Deploy to Artifactory, if configured
-  - if [[ -v ARTIFACTORY_TOKEN ]]; then
-      for tag in $DOCKER_TAGS; do
-        docker tag
-          "${DOCKER_REPOSITORY}${DOCKER_IMAGE_NAME}:${DOCKER_IMAGE_TAG}"
-          "uwcirg-$DOCKER_REPO.jfrog.io/$DOCKER_IMAGE_NAME:$tag";
-      done
-    fi
-  - if [[ -v ARTIFACTORY_TOKEN ]]; then
-      for tag in $DOCKER_TAGS; do
-        docker push "uwcirg-$DOCKER_REPO.jfrog.io/$DOCKER_IMAGE_NAME:$tag";
-      done &
-    fi
-
-  # Deploy to Bintray, if configured
-  - if [[ -v BINTRAY_API_KEY ]]; then
-      for tag in $DOCKER_TAGS; do
-        docker tag
-          "${DOCKER_REPOSITORY}${DOCKER_IMAGE_NAME}:${DOCKER_IMAGE_TAG}"
-          "$GH_USERNAME-docker-$DOCKER_REPO.bintray.io/$DOCKER_IMAGE_NAME:$tag";
-      done
-    fi
-  - if [[ -v BINTRAY_API_KEY ]]; then
-      for tag in $DOCKER_TAGS; do
-        docker push "$GH_USERNAME-docker-$DOCKER_REPO.bintray.io/$DOCKER_IMAGE_NAME:$tag";
-      done &
-    fi
-
-  # Deploy to Docker Hub, if configured
-  - if [[ -v DOCKER_CLOUD_API_KEY ]]; then
-      for tag in $DOCKER_TAGS; do
-        docker tag
-          "${DOCKER_REPOSITORY}${DOCKER_IMAGE_NAME}:${DOCKER_IMAGE_TAG}"
-          "$DOCKER_CLOUD_USERNAME/$DOCKER_IMAGE_NAME:$tag";
-      done
-    fi
-  - if [[ -v DOCKER_CLOUD_API_KEY ]]; then
-      for tag in $DOCKER_TAGS; do
-        docker push "$DOCKER_CLOUD_USERNAME/$DOCKER_IMAGE_NAME:$tag";
-      done &
-    fi
-
-  # Deploy to Heroku, if configured
-  - if [[ -v HEROKU_API_KEY ]]; then
-      docker tag "${DOCKER_REPOSITORY}${DOCKER_IMAGE_NAME}:${DOCKER_IMAGE_TAG}" "registry.heroku.com/$HEROKU_APP/web";
-      docker push "registry.heroku.com/$HEROKU_APP/web" &
-    fi
-  - docker images --digests --all
-
-  # Wait for background jobs to finish (if they haven't already)
-  - wait
-=======
-  - docker images --digests --all
->>>>>>> 65641dd1
+  - docker images --digests --all