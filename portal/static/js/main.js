--- conflicted
+++ resolved
@@ -1038,13 +1038,9 @@
     },
     "ethnicity": function(data) {
         data.extension.forEach(function(item, index) {
-<<<<<<< HEAD
-            if (item.url === SYSTEM_IDENTIFIER_ENUM["ethnicity"] && item.valueCodeableConcept && item.valueCodeableConcept.coding) {
-=======
             if (item.url === SYSTEM_IDENTIFIER_ENUM["ethnicity"] &&
                 item.hasOwnProperty("valueCodeableConcept")
             ) {
->>>>>>> 8870c901
                 //console.log(item)
                 item.valueCodeableConcept.coding.forEach(function(val){
                     $("#userEthnicity input:radio[value="+val.code+"]").prop('checked', true);
@@ -1060,14 +1056,10 @@
     "race": function(data) {
         // Get Races
         data.extension.forEach(function(item, index) {
-<<<<<<< HEAD
-            if (item.url === SYSTEM_IDENTIFIER_ENUM["race"] && item.valueCodeableConcept && item.valueCodeableConcept.coding) {
-=======
             if (
                 item.url === SYSTEM_IDENTIFIER_ENUM["race"] &&
                 item.hasOwnProperty("valueCodeableConcept")
             ) {
->>>>>>> 8870c901
                 item.valueCodeableConcept.coding.forEach(function(val){
                     //console.log(val)
                     $("#userRace input:checkbox[value="+val.code+"]").prop('checked', true);
@@ -1086,13 +1078,9 @@
     },
     "indigenous": function(data) {
         data.extension.forEach(function(item, index) {
-<<<<<<< HEAD
-            if (item.url === SYSTEM_IDENTIFIER_ENUM["indigenous"] && item.valueCodeableConcept && item.valueCodeableConcept.coding) {
-=======
             if (item.url === SYSTEM_IDENTIFIER_ENUM["indigenous"] &&
                 item.hasOwnProperty("valueCodeableConcept")
             ) {
->>>>>>> 8870c901
                 item.valueCodeableConcept.coding.forEach(function(val){
                     //console.log(val)
                     $("#userIndigenousStatus input[type='radio'][value="+val.code+"]").prop('checked', true);
