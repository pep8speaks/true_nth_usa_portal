/*** Portal specific javascript. Topnav.js is separate and will be used across domains. **/

var userSetLang = 'en_US';// FIXME scope? defined in both tnth.js/banner and main.js
var DELAY_LOADING = false;
var SNOMED_SYS_URL = "http://snomed.info/sct", CLINICAL_SYS_URL = "http://us.truenth.org/clinical-codes";
var CANCER_TREATMENT_CODE = "118877007", NONE_TREATMENT_CODE = "999";
var CONSENT_ENUM = {
    "consented": {
        "staff_editable": true,
        "include_in_reports": true,
        "send_reminders": true
    },
     "suspended": {
        "staff_editable": true,
        "include_in_reports": true,
        "send_reminders": false
    },
    "purged": {
        "staff_editable": false,
        "include_in_reports": false,
        "send_reminders": false
    }
};
var SYSTEM_IDENTIFIER_ENUM = {
    "external_study_id" : "http://us.truenth.org/identity-codes/external-study-id",
    "external_site_id" : "http://us.truenth.org/identity-codes/external-site-id",
    "practice_region" : "http://us.truenth.org/identity-codes/practice-region",
    "race": "http://hl7.org/fhir/StructureDefinition/us-core-race",
    "ethnicity": "http://hl7.org/fhir/StructureDefinition/us-core-ethnicity",
    "indigenous": "http://us.truenth.org/fhir/StructureDefinition/AU-NHHD-METeOR-id-291036",
    "timezone": "http://hl7.org/fhir/StructureDefinition/user-timezone",
    "language": "http://hl7.org/fhir/valueset/languages",
    "shortname": "http://us.truenth.org/identity-codes/shortname"
};
var __NOT_PROVIDED_TEXT = "not provided";
var LR_INVOKE_KEYCODE = 187; // "=" s=ign

/*
 * helper class for drawing consent list table
 */
var ConsentUIHelper = function(consentItems, userId) {
    /*
     * display text for header
     */
    var headerEnum = {
                      "organization": i18next.t("Organization"),
                      "consentStatus": i18next.t("Consent Status"),
                      "status": i18next.t("Status"),
                      "agreement": i18next.t("Agreement"),
                      "consentDate": i18next.t("Date"),
                      "registrationDate": i18next.t("Registration Date"),
                      "historyConsentDate": i18next.t("Consent Date"),
                      "locale": i18next.t("GMT"),
                      "lastUpdated": i18next.t("Last Updated") + "<br/><span class='smaller-text'>" + i18next.t("( GMT, Y-M-D )") + "</span>",
                      "comment": i18next.t("Action"),
                      "actor": i18next.t("User")
                      };
    /*
     * html for header cell in array
     */
    var headerArray = [
                    headerEnum["organization"],
                    '<span class="eproms-consent-status-header">' + headerEnum["consentStatus"] + '</span><span class="truenth-consent-status-header">' + headerEnum["status"] + '</span>',
                    '<span class="agreement">' + headerEnum["agreement"] + '</span>',
                    '<span class="eproms-consent-date-header">' + headerEnum["consentDate"] + '</span><span class="truenth-consent-date-header">' + headerEnum["registrationDate"] + '</span> <span class="gmt">(' + headerEnum["locale"] + ')</span>'];

    var historyHeaderArray = [
                    headerEnum["organization"],
                    '<span class="eproms-consent-status-header">' + headerEnum["consentStatus"] + '</span><span class="truenth-consent-status-header">' + headerEnum["status"] + '</span>',
                    headerEnum["historyConsentDate"],
                    headerEnum["lastUpdated"],
                    headerEnum["actor"]];

    var consentLabels = {
                        "default": i18next.t("Consented"),
                        "consented": i18next.t("Consented / Enrolled"),
                        "withdrawn": "<span data-eproms='true'>" + i18next.t("Withdrawn - Suspend Data Collection and Report Historic Data") + "</span>" +
                                      "<span data-truenth='true'>" + i18next.t("Suspend Data Collection and Report Historic Data") + "</span>",
                        "purged": "Purged / Removed"
                    };

    this.items = consentItems;
    this.userId = userId;

    /*
     * relevant variables currently defined in profile_macro.html, but can be defined by consumer
     *
     */
    this.ctop = (typeof CONSENT_WITH_TOP_LEVEL_ORG != "undefined") && CONSENT_WITH_TOP_LEVEL_ORG;
    this.isAdmin = typeof isAdmin != "undefined" && isAdmin ? true: false;
    this.editable = (typeof consentEditable != "undefined" && consentEditable == true) ? true : false;
    this.consentDateEditable = this.editable && (typeof isTestPatient != "undefined" && isTestPatient);
    this.touObj = [];
    this.showInitialConsentTerms = false;
    this.hasConsent = false;
    this.hasHistory = false;


    this.getHeaderRow = function(header) {
        var content = "";
        var h = header || headerArray;
        h.forEach(function (title, index) {
            if (title != "n/a") content += "<TH class='consentlist-header'>" + title + "</TH>";
        });
        return content;
    };

    this.getConsentRow = function(item, index) {
        var self = this;
        var consentStatus = self.getConsentStatus(item);
        var sDisplay = self.getConsentStatusHTMLObj(item).statusHTML;
        var LROrgId = item ? item.organization_id: "";
        if (hasValue(LROrgId)) {
            var topOrgID = OT.getTopLevelParentOrg(LROrgId);
            if (hasValue(topOrgID) && (topOrgID != LROrgId)) LROrgId = topOrgID;
        };
        var editorUrlEl = $("#" + LROrgId + "_editor_url");
        var content = "<tr>";
        var contentArray = [
            {
                content: self.getConsentOrgDisplayName(item)
            },
            {
                content: sDisplay + (self.editable && consentStatus == "active"? '&nbsp;&nbsp;<a data-toggle="modal" data-target="#consent' + index + 'Modal" ><span class="glyphicon glyphicon-pencil" aria-hidden="true" style="cursor:pointer; color: #000"></span></a>' + self.getConsentModalHTML(item, index): ""),
                "_class": "indent"
            },
            {
                content: (function(item) {
                    var s = "";
                    if (self.isDefaultConsent(item)) s = i18next.t("Sharing information with clinics ") + "<span class='agreement'>&nbsp;<a href='" + decodeURIComponent(item.agreement_url) + "' target='_blank'><em>" + i18next.t("View") + "</em></a></span>";
                    else {
                        s = "<span class='agreement'><a href='" + item.agreement_url + "' target='_blank'><em>View</em></a></span>" +
                        ((editorUrlEl.length > 0 && hasValue(editorUrlEl.val())) ? ("<div class='button--LR' " + (editorUrlEl.attr("data-show") == "true" ?"data-show='true'": "data-show='false'") + "><a href='" + editorUrlEl.val() + "' target='_blank'>" + i18next.t("Edit in Liferay") + "</a></div>") : "")
                    };
                    return s;
                })(item)
            },
            {
                content: tnthDates.formatDateString(item.signed) + (self.consentDateEditable && consentStatus == "active"? '&nbsp;&nbsp;<a data-toggle="modal" data-target="#consentDate' + index + 'Modal" ><span class="glyphicon glyphicon-pencil" aria-hidden="true" style="cursor:pointer; color: #000"></span></a>' + self.getConsentDateModalHTML(item, index) : "")

            }
        ];

        contentArray.forEach(function(cell) {
            if (cell.content != "n/a") content += "<td class='consentlist-cell" + (cell._class? (" " + cell._class): "") + "' >" + cell.content + "</td>";
        });
        content += "</tr>";
        return content;
    };
    this.getConsentHistoryRow = function(item, index) {
        var self = this;
        var consentStatus = self.getConsentStatus(item);
        var sDisplay = self.getConsentStatusHTMLObj(item).statusHTML;
        var content = "<tr>";
        var contentArray = [
            {
                content: self.getConsentOrgDisplayName(item)
            },
            {
                content: sDisplay
            },
            {
                content: tnthDates.formatDateString(item.signed)

            },
            {content: "<span class='text-danger'>" + self.getDeletedDisplayDate(item) + "</span>"},
            {content: (item.deleted.by && item.deleted.by.display? item.deleted.by.display: "--")}
        ];

        contentArray.forEach(function(cell) {
            content += "<td class='consentlist-cell'>" + cell.content + "</td>";
        });
        content += "</tr>";
        return content;
    };
    this.getConsentOrgDisplayName = function(item) {
        if (!item) return "";
        if (!OT.initialized) tnthAjax.getOrgs(this.userId, false, true);
        var orgId = item.organization_id;
        var currentOrg = OT.orgsList[orgId];
        var orgName = "";
        if (!this.ctop) {
            var topOrgID = OT.getTopLevelParentOrg(orgId);
            var topOrg = OT.orgsList[topOrgID];
            if (topOrg) {
                try {
                    orgName = topOrg.name;

                } catch(e) {
                    orgName = currentOrg ? currentOrg.name: "";
                }
            };
        } else orgName = currentOrg ? currentOrg.name: "";
        return orgName || item.organization_id;
    };
    this.getConsentStatus = function(item) {
        if (!item) return "";
        var expired = (item.expires) ? tnthDates.getDateDiff(String(item.expires)) : 0;
        return item.deleted ? "deleted" : (expired > 0 ? "expired": "active");
    };
    this.getDeletedDisplayDate = function(item) {
        if (!item) return "";
        var deleteDate = item.deleted ? item.deleted["lastUpdated"]: "";
        return deleteDate.replace("T", " ");
    };
    this.isDefaultConsent = function(item) {
        return item && /stock\-org\-consent/.test(item.agreement_url);
    };
    this.getConsentStatusHTMLObj = function(item) {
        var consentStatus = this.getConsentStatus(item);
        var sDisplay = "", cflag = "";
        var se = item.staff_editable, sr = item.send_reminders, ir = item.include_in_reports;
        var oDisplayText = {
            "default": "<span class='text-success small-text'>" + consentLabels["default"] + "</span>",
            "consented": "<span class='text-success small-text'>" + consentLabels["consented"] + "</span>",
            "withdrawn": "<span class='text-warning small-text withdrawn-label'>" + consentLabels["withdrawn"] + "</span>",
            "purged": "<span class='text-danger small-text'>" + consentLabels["purged"] + "</span>",
            "expired": "<span class='text-warning'>&#10007; <br><span>(" + i18next.t("expired") + "</span>",
        };

        switch(consentStatus) {
            case "deleted":
                if (se && sr && ir) {
                    sDisplay = oDisplayText["consented"];
                } else if (se && ir && !sr || (!se && ir && !sr)) {
                    sDisplay = oDisplayText["withdrawn"];
                } else if (!se && !ir && !sr) {
                    sDisplay = oDisplayText["purged"];
                } else {
                    sDisplay = oDisplayText["consented"];
                };
                break;
            case "expired":
                sDisplay = oDisplayText["expired"];
                break;
            case "active":
                switch(item.status) {
                    case "consented":
                        if (this.isDefaultConsent(item)) sDisplay = oDisplayText["default"];
                        else sDisplay = oDisplayText["consented"];
                        cflag = "consented";
                        break;
                    case "suspended":
                        sDisplay = oDisplayText["withdrawn"];
                        cflag = "suspended";
                        break;
                    case "deleted":
                        sDisplay = oDisplayText["purged"];
                        cflag = "purged";
                        break;
                    default:
                        sDisplay = oDisplayText["consented"];
                        cflag = "consented";
                };
                break;
        };

        return {"statusText": cflag||consentStatus, "statusHTML": sDisplay };
    };
    this.getConsentModalHTML = function(item, index) {
        if (!item) item = "";
        if (!index) index = "0";
         /****** modal content for modifying consent status *******/
        /*
         * NOTE, consent withdrawn verbiage is different between EPROMS and TRUENTH
         * different verbiage is hidden/shown via css - see .withdrawn-label class in respective css files
         */
         var userId = this.userId, cflag = this.getConsentStatusHTMLObj(item).statusText;
         return '<div class="modal fade" id="consent' + index + 'Modal" tabindex="-1" role="dialog" aria-labelledby="consent' + index + 'ModalLabel">'
            + '<div class="modal-dialog" role="document">'
            + '<div class="modal-content">'
            + '<div class="modal-header">'
            + '<button type="button" class="close" data-dismiss="modal" aria-label="' + i18next.t("Close") +'"><span aria-hidden="true">&times;</span></button>'
            + '<h5 class="modal-title">' + i18next.t("Consent Status Editor") + '</h5>'
            + '</div>'
            + '<div class="modal-body" style="padding: 0 2em">'
            + '<br/><h4 style="margin-bottom: 1em">' + i18next.t("Modify the consent status for this user to") + '</h4>'
            + '<div>'
            + '<div class="radio"><label><input class="radio_consent_input" name="radio_consent_' + index + '" type="radio" modalId="consent' + index + 'Modal" value="consented" data-orgId="' + item.organization_id + '" data-agreementUrl="' + String(item.agreement_url).trim() + '" data-userId="' + userId + '" ' +  (cflag == "consented"?"checked": "") + '>' + consentLabels["consented"] + '</input></label></div>'
            + '<div class="radio"><label class="text-warning"><input class="radio_consent_input" name="radio_consent_' + index + '" type="radio" modalId="consent' + index + 'Modal" value="suspended" data-orgId="' + item.organization_id + '" data-agreementUrl="' + String(item.agreement_url).trim() + '" data-userId="' + userId + '" ' +  (cflag == "suspended"?"checked": "") + '><span class="withdrawn-label">' + consentLabels["withdrawn"] + '</span></input></label></div>'
            + (this.isAdmin ? ('<div class="radio"><label class="text-danger"><input class="radio_consent_input" name="radio_consent_' + index + '" type="radio" modalId="consent' + index + 'Modal" value="purged" data-orgId="' + item.organization_id + '" data-agreementUrl="' + String(item.agreement_url).trim() + '" data-userId="' + userId + '" ' + (cflag == "purged"?"checked": "") +'>' + consentLabels["purged"] + '</input></label></div>') : "")
            + '</div><br/><br/>'
            + '</div>'
            + '<div class="modal-footer">'
            + '<button type="button" class="btn btn-default" data-dismiss="modal">' + i18next.t("Close") + '</button>'
            + '</div>'
            + '</div></div></div>';
    };
    this.getConsentDateModalHTML = function(item, index) {
        if (!item) return "";
        if (!index) index = "0";
        /**** modal content for editing consent date for test patient ****/
        var userId = this.userId, cflag = this.getConsentStatusHTMLObj(item).statusText;
        return '<div class="modal fade consent-date-modal" id="consentDate' + index + 'Modal" tabindex="-1" role="dialog" aria-labelledby="consentDate' + index + 'ModalLabel">'
            + '<div class="modal-dialog" role="document">'
            + '<div class="modal-content">'
            + '<div class="modal-header">'
            + '<button type="button" class="close" data-dismiss="modal" aria-label="' + i18next.t("Close") + '"><span aria-hidden="true">&times;</span></button>'
            + '<h5 class="modal-title">' + i18next.t("Consent Date Editor") + '</h5>'
            + '</div>'
            + '<div class="modal-body" style="padding: 0 2em">'
            + '<br/><h4>Current consent date: <span class="text-success">' + tnthDates.formatDateString(item.signed, "d M y hh:mm:ss") + '</span></h4>'
            + '<p>' + i18next.t("Modify the consent date") + ' <span class="text-muted">' + i18next.t("(GMT 24-hour format)") + '</span> ' + i18next.t("for this agreement to:") +  '</p>'
            + '<div id="consentDateLoader_' + index + '" class="loading-message-indicator"><i class="fa fa-spinner fa-spin fa-2x"></i></div>'
            + '<div id="consentDateContainer_' + index + '" class="form-group consent-date-container">'
            + '<div class="row">'
            + '<div class="col-md-4 col-sm-3 col-xs-3">'
            + '<input type="text" id="consentDate_' + index + '" class="form-control consent-date" data-index="' + index + '" data-status="' + cflag + '" data-orgId="' + item.organization_id + '" data-agreementUrl="' + String(item.agreement_url).trim() + '" data-userId="' + userId + '" placeholder="d M yyyy" maxlength="11" style="margin: 0.5em 0"/>'
            + '</div>'
            + '<div class="col-md-2 col-sm-2 col-xs-3">'
            + '<input type="text" id="consentHour_' + index + '" maxlength="2" placeholder="hh" data-index="' + index + '" class="form-control consent-hour" data-default-value="00" style="width: 60px; margin: 0.5em 0;"/>'
            + '</div>'
            + '<div class="col-md-2 col-sm-2 col-xs-3">'
            + '<input type="text" id="consentMinute_' + index + '" maxlength="2" placeholder="mm" data-index="' + index + '" class="form-control consent-minute" data-default-value="00" style="width: 60px; margin: 0.5em 0;"/>'
            + '</div>'
            + '<div class="col-md-2 col-sm-2 col-xs-3">'
            + '<input type="text" id="consentSecond_' + index + '" maxlength="2" placeholder="ss" data-index="' + index + '" class="form-control consent-second" data-default-value="00" style="width: 60px; margin: 0.5em 0;"/>'
            + '</div></div>'
            + '</div><div id="consentDateError_' + index + '" class="set-consent-error error-message"></div><br/><br/>'
            + '</div>'
            + '<div class="modal-footer">'
            + '<button type="button" class="btn btn-default btn-submit" data-index="' + index + '">' + i18next.t("Submit") + '</button>'
            + '<button type="button" class="btn btn-default" data-dismiss="modal">' + i18next.t("Close") + '</button>'
            + '</div>'
            + '</div></div></div>';
    };
    this.getTermsTableHTML = function(includeHeader) {
        var touContent = "";
        if (includeHeader) {
            headerArray.forEach(function(title) {
                touContent += "<th class='consentlist-header'>" + title + "</th>";
            });
        };
        //Note: Truenth and Eproms have different text content for each column.  Using css classes to hide/show appropriate content
        //wording is not spec'd out for EPROMs. won't add anything specific until instructed

        this.touObj.forEach(function(item, index) {
            var org = OT.orgsList[item.organization_id];
            touContent += "<tr data-tou-type='" + item.type + "'>";
            touContent += "<td><span class='eproms-tou-table-text'>" + (org && hasValue(org.name) ? i18next.t(org.name) : "--") + "</span><span class='truenth-tou-table-text'>TrueNTH USA</span></td>";
            /*
             * note terms of use text is hidden/unhidden using respective project's stylesheet
             */
            touContent += "<td><span class='text-success small-text eproms-tou-table-text'><a href='" + item.agreement_url + "' target='_blank'>" + i18next.t("Agreed to " + capitalize(item.display_type)) + "</a></span><span class='text-success small-text truenth-tou-table-text'>" + i18next.t("Agreed to terms") + "</span></td>";
            touContent += "<td><span class='eproms-tou-table-text text-capitalize'><a href='" + item.agreement_url + "' target='_blank'>" + i18next.t(item.display_type) + "</a></span><span class='truenth-tou-table-text'>" + (i18next.t("{project name} Terms of Use").replace("{project name}", "TrueNTH USA")) + "</span> <span class='agreement'>&nbsp;<a href='" + item.agreement_url + "' target='_blank'><em>" + i18next.t("View") + "</em></a></span></td>";
            touContent += "<td>" + item.accepted + "</td></tr>";
        });
        return touContent;
    };
    this.getTerms = function() {
        var self = this;
        //for EPROMS, there is also subject website consent, which are consent terms presented to patient at initial queries,
        //and also website terms of use
        // WILL NEED TO CLARIFY
        tnthAjax.getTerms(this.userId, "", true, function(data) {
            if (data && data.tous) {
                (data.tous).forEach(function(item) {
                    var fType = $.trim(item.type).toLowerCase();
                    if (fType == "subject website consent" || fType == "website terms of use") {
                        item.accepted = tnthDates.formatDateString(item.accepted); //format to accepted format D m y
                        item.display_type = $.trim((item.type).toLowerCase().replace('subject', ''));  //for displaying consent type, note: this will remove text 'subject' from being displayed
                        self.touObj.push(item);
                    };
                });
            };
        });
        //NEED TO CHECK THAT USER HAS ACTUALLY CONSENTED TO TERMS of USE
        self.showInitialConsentTerms = (self.touObj.length > 0);
    },
    this.initConsentItemEvent = function() {

        $("#profileConsentList input[class='radio_consent_input']").each(function() {
            $(this).on("click", function() {
                var o = CONSENT_ENUM[$(this).val()];
                if (o) {
                    o.org = $(this).attr("data-orgId");
                    o.agreementUrl = $(this).attr("data-agreementUrl");
                };
                if ($(this).val() == "purged") {
                    tnthAjax.deleteConsent($(this).attr("data-userId"), {org: $(this).attr("data-orgId")});
                } else if ($(this).val() == "suspended") {
                    var modalElement = $("#" + $(this).attr("modalId"));
                    tnthAjax.withdrawConsent($(this).attr("data-userId"), $(this).attr("data-orgId"),null, function(data) {
                        modalElement.modal('hide');
                        if (data.error) {
                            $(".set-consent-error").text(data.error);
                        } else {
                            tnthAjax.reloadConsentList($(this).attr("data-userId"));
                        };
                    });
                } else {
                    tnthAjax.setConsent($(this).attr("data-userId"), o, $(this).val());
                    $("#" + $(this).attr("modalId")).modal('hide');
                        tnthAjax.reloadConsentList($(this).attr("data-userId"));
                };
            });
        });
    },
    this.initConsentDateEvents = function() {
        var today = new Date();
        $("#profileConsentList .consent-date-modal").each(function() {
            $(this).on("shown.bs.modal", function() {
                $(this).find(".consent-date").focus();
                $(this).addClass("active");
                $(this).find("input").each(function() {
                    if (hasValue($(this).attr("data-default-value"))) $(this).val($(this).attr("data-default-value"));
                    else $(this).val("");
                });
                $(this).find(".set-consent-error").html("");
            });
            $(this).on("hidden.bs.modal", function() {
                $(this).removeClass("active");
            });
        });
        $("#profileConsentList .consent-date").datepicker({"format": "d M yyyy", "forceParse": false, "endDate": today, "autoclose": true});
        $("#profileConsentList .consent-hour, #profileConsentList .consent-minute, #profileConsentList .consent-second").each(function() {
            __convertToNumericField($(this));
        });
        $("#profileConsentList .consent-date, #profileConsentList .consent-hour, #profileConsentList .consent-minute, #profileConsentList .consent-second").each(function() {
            $(this).on("change", function() {
                var dataIndex = $.trim($(this).attr("data-index"));
                var d = $("#consentDate_" + dataIndex);
                var h = $("#consentHour_" + dataIndex).val();
                var m = $("#consentMinute_" + dataIndex).val();
                var s = $("#consentSecond_" + dataIndex).val();
                var errorMessage = "";

                if (hasValue(d.val())) {
                    var isValid = tnthDates.isValidDefaultDateFormat(d.val());
                    if (!isValid) {
                        errorMessage += (hasValue(errorMessage)?"<br/>":"") + i18next.t("Date must in the valid format.");
                        d.datepicker("hide");
                    };
                };

                /**** validate hour [0]0 ****/
                if (hasValue(h)) {
                    if (!(/^([1-9]|0[0-9]|1\d|2[0-3])$/.test(h))) {
                        errorMessage += (hasValue(errorMessage)?"<br/>":"") + i18next.t("Hour must be in valid format, range 0 to 23.");
                    };
                };

                /***** validate minute [0]0 *****/
                if (hasValue(m)) {
                    if (!(/^(0[0-9]|[1-9]|[1-5]\d)$/.test(m))) {
                        errorMessage += (hasValue(errorMessage)?"<br/>":"") + i18next.t("Minute must be in valid format, range 0 to 59.");
                    };
                };
                /***** validate second [0]0 *****/
                if (hasValue(s)) {
                    if (!(/^(0[0-9]|[1-9]|[1-5]\d)$/.test(s))) {
                        errorMessage += (hasValue(errorMessage)?"<br/>":"") + i18next.t("Second must be in valid format, range 0 to 59.");
                    };
                };

                if (hasValue(errorMessage)) {
                    $("#consentDateError_" + dataIndex).html(errorMessage);
                } else $("#consentDateError_" + dataIndex).html("");

            });
        });

        $("#profileConsentList .btn-submit").each(function() {
            $(this).on("click", function() {
                var dataIndex = $.trim($(this).attr("data-index"));
                var ct = $("#consentDate_" + dataIndex);
                var h = $("#consentHour_" + dataIndex).val();
                var m = $("#consentMinute_" + dataIndex).val();
                var s = $("#consentSecond_" + dataIndex).val();
                var isValid = hasValue(ct.val());
                if (isValid) {
                    var dt = new Date(ct.val());
                    //2017-07-06T22:04:50 format
                    var cDate = dt.getFullYear()
                                + "-"
                                + (dt.getMonth()+1)
                                + "-"
                                + dt.getDate()
                                + "T"
                                + (hasValue(h) ? pad(h) : "00")
                                + ":"
                                + (hasValue(m) ? pad(m) : "00")
                                + ":"
                                + (hasValue(s) ? pad(s) : "00");

                    var o = CONSENT_ENUM[ct.attr("data-status")];

                    if (o) {
                        o.org = ct.attr("data-orgId");
                        o.agreementUrl = ct.attr("data-agreementUrl");
                        o.acceptance_date = cDate;
                        o.testPatient = true;
                        setTimeout((function() { $("#consentDateContainer_" + dataIndex).hide(); })(), 200);
                        setTimeout((function() { $("#consentDateLoader_" + dataIndex).show(); })(), 450);

                        /**** disable close buttons while processing request ***/
                        $("#consentListTable button[data-dismiss]").attr("disabled", true);

                        setTimeout(tnthAjax.setConsent(ct.attr("data-userId"),o, ct.attr("data-status"), true, function(data) {
                            if (data) {
                                if (data && data.error) {
                                    $("#profileConsentList .consent-date-modal.active").find(".set-consent-error").text(i18next.t("Error processing data.  Make sure the date is in the correct format."));
                                    setTimeout(function() { $("#profileConsentList .consent-date-modal.active").find(".consent-date-container").show(); }, 200);
                                    setTimeout(function() { $("#profileConsentList .consent-date-modal.active").find(".loading-message-indicator").hide(); }, 450);
                                    $("#consentListTable button[data-dismiss]").attr("disabled", false);
                                } else {
                                    $("#consentListTable .modal").modal("hide");
                                    tnthAjax.reloadConsentList(ct.attr("data-userId"));
                                };
                            };
                        }), 100);
                    };
                } else  $("#consentDateError_" + dataIndex).text(i18next.t("You must enter a valid date/time"));

            });
        });
    },
    this.getConsentHistory = function(options) {
        if (!options) options = {};
        var self = this;
        var content = "";
        content = "<div id='consentHistoryWrapper'><table id='consentHistoryTable' class='table-bordered table-condensed table-responsive' style='width: 100%; max-width:100%'>";
        content += this.getHeaderRow(historyHeaderArray);

 		/*
 		 * filtered out deleted items from all consents
 		 */
        var items = $.grep(self.items, function(item) {
        	return !(/null/.test(item.agreement_url)) && item.deleted;
        });
        /*
         * sort items by last updated date in descending order
         */
        items = items.sort(function(a,b){
                     return new Date(b.deleted.lastUpdated) - new Date(a.deleted.lastUpdated);
                });
        items.forEach(function(item, index) {
        	content += self.getConsentHistoryRow(item, index);
        });
        content += "</table></div>";
        $("#consentHistoryModal .modal-body").html(content);
        $("#consentHistoryModal").modal("show");
    },
    this.getConsentList = function() {
        this.getTerms(); //get terms of use if any
        var self = this;
        if (this.items.length > 0) {
            var existingOrgs = {};
            var content = "<table id='consentListTable' class='table-bordered table-condensed table-responsive' style='width: 100%; max-width:100%'>";
            content += this.getHeaderRow(headerArray);
            this.items.forEach(function(item, index) {
                if (item.deleted) {
                    self.hasHistory = true;
                    return true;
                };
                if (!(existingOrgs[item.organization_id]) && !(/null/.test(item.agreement_url))) {
                    self.hasContent = true;
                    if (self.showInitialConsentTerms) content += self.getTermsTableHTML();
                    content += self.getConsentRow(item, index);
                    existingOrgs[item.organization_id] = true;
                };

            });
            content += "</table>";

            if (self.hasContent) {
                $("#profileConsentList").html(content);
                if (!self.ctop) $("#profileConsentList .agreement").each(function() {
                    $(this).parent().hide();
                });
                $("#profileConsentList .button--LR").each(function() {
                    if ($(this).attr("show") == "true") $(this).addClass("show");
                });
                $("#profileConsentList tr:visible").each(function(index) {
                    if (index % 2 === 0) $(this).addClass("even");
                    else $(this).addClass("odd");
                });
            } else {
                if (self.showInitialConsentTerms) {
                    content = "<table id='consentListTable' class='table-bordered table-hover table-condensed table-responsive' style='width: 100%; max-width:100%'>"
                    content += self.getTermsTableHTML(true);
                    content += "</table>"
                    $("#profileConsentList").html(content);
                } else  $("#profileConsentList").html("<span class='text-muted'>" + i18next.t("No Consent Record Found") + "</span>");
            };

            if (self.editable && self.hasHistory) {
                $("#profileConsentList").append("<br/><button id='viewConsentHistoryButton' class='btn btn-tnth-primary sm-btn'>" + i18next.t("History") + "</button>");
                (function(self) {
                    $("#viewConsentHistoryButton").on("click", function(e) {
                        e.preventDefault();
                        self.getConsentHistory();
                    });
                })(self);
            };

            if (self.editable) {
                self.initConsentItemEvent();
            };
            if (self.consentDateEditable) {
                self.initConsentDateEvents();
            };

        } else {
            if (self.showInitialConsentTerms) {
                    content = "<table id='consentListTable' class='table-bordered table-hover table-condensed table-responsive' style='width: 100%; max-width:100%'>"
                    content += self.getTermsTableHTML(true);
                    content += "</table>";
                    $("#profileConsentList").html(content);
            } else $("#profileConsentList").html("<span class='text-muted'>" + i18next.t("No Consent Record Found")+ "</span>");
        };

        $("#profileConsentList").animate({opacity: 1});
    };

};

var fillViews = {
    "org": function() {
        var content = "";
        //find if top level org first
        var topLevelOrgs = $("#fillOrgs legend[data-checked]");
        if (topLevelOrgs.length > 0) {
            topLevelOrgs.each(function() {
                content += "<p class='capitalize'>" + i18next.t($(this).text()) + "</p>";
            });
        };
        $("#userOrgs input[name='organization']").each(function() {
            if ($(this).is(":checked")) {
                if ($(this).val() == "0") content += "<p>" + i18next.t("No affiliated clinic") + "</p>";
                else content += "<p>" + i18next.t($(this).closest("label").text()) + "</p>";
            };
        });
        if (!hasValue(content)) content = "<p class='text-muted'>" + i18next.t("No clinic selected") + "</p>";
        $("#userOrgs_view").html(content);
    },
    "demo":function() {
        this.name();
        this.dob();
        this.studyId();
        this.siteId();
        this.phone();
        this.altPhone();
        this.email();
        this.deceased();
        this.locale();
        this.timezone();
        this.detail();
    },
    "name": function() {
        if (!$("#firstNameGroup").hasClass("has-error") && !$("#lastNameGroup").hasClass("has-error")) {
            var content = $("#firstname").val() + " " + $("#lastname").val();
            if (hasValue($.trim(content))) $("#name_view").text(content);
            else $("#name_view").html("<p class='text-muted'></p>");
        };
    },
    "dob": function() {
        if (!$("#bdGroup").hasClass("has-error")) {
            if (hasValue($.trim($("#month option:selected").val()+$("#year").val()+$("#date").val()))) {
                var displayString = tnthDates.displayDateString($("#month option:selected").val(), $("#date").val(), $("#year").val());
                $("#dob_view").text(i18next.t(displayString));
            } else $("#dob_view").html("<p class='text-muted'>" + __NOT_PROVIDED_TEXT + "</p>");
        };
    },
    "phone": function() {
        if (!$("#phoneGroup").hasClass("has-error")) {
            var content = $("#phone").val();
            if (hasValue(content)) $("#phone_view").text(content);
            else $("#phone_view").html("<p class='text-muted'>" + __NOT_PROVIDED_TEXT + "</p>");
        };
    },
    "altPhone": function() {
        if (!$("#altPhoneGroup").hasClass("has-error")) {
            var content = $("#altPhone").val();
            if (hasValue(content)) $("#alt_phone_view").text(content);
            else $("#alt_phone_view").html("<p class='text-muted'>" + __NOT_PROVIDED_TEXT + "</p>");
        };
    },
    "email": function() {
        if (!$("#emailGroup").hasClass("has-error")) {
            var content = $("#email").val();
            if (hasValue(content)) $("#email_view").text(content);
            else $("#email_view").html("<p class='text-muted'>" + __NOT_PROVIDED_TEXT + "</p>");
        };
    },
    "studyId": function() {
        if (!$("#profileStudyIDContainer").hasClass("has-error")) {
            var content = $("#profileStudyId").val();
            if (hasValue(content)) $("#study_id_view").text(content);
            else $("#study_id_view").html("<p class='text-muted'>" + __NOT_PROVIDED_TEXT + "</p>");
        };
    },
    "siteId": function() {
        if (!$("#profileSiteIDContainer").hasClass("has-error")) {
            var content = $("#profileSiteId").val();
            if (hasValue(content)) $("#site_id_view").text(content);
            else $("#site_id_view").html("<p class='text-muted'>" + __NOT_PROVIDED_TEXT + "</p>");
        };
    },
    "detail": function() {
        this.gender();
        this.race();
        this.ethnicity();
        this.indigenous();
    },
    "gender": function() {
        if ($("#genderGroup").length > 0) {
            if (!$("#genderGroup").hasClass("has-error")) {
                var content = $("input[name=sex]:checked").val();
                if (hasValue(content)) $("#gender_view").html("<p class='capitalize'>" + i18next.t(content) + "</p>");
                else $("#gender_view").html("<p class='text-muted'>" + __NOT_PROVIDED_TEXT + "</p>");
            };
        } else $(".gender-view").hide();
    },
    "race": function() {
        if ($("#userRace").length > 0) {
            if (!$("#userRace").hasClass("has-error")) {
                var content = "";
                $("#userRace input:checkbox").each(function() {
                    if ($(this).is(":checked")) content += "<p>" + i18next.t($(this).closest("label").text()) + "</p>";
                })
                if (hasValue(content)) $("#race_view").html($.trim(content));
                else $("#race_view").html("<p class='text-muted'>" + __NOT_PROVIDED_TEXT + "</p>");
            };
        } else {
            $(".race-view").hide();
        };
    },
    "ethnicity": function() {
        if ($("#userEthnicity").length > 0) {
            if (!$("#userEthnicity").hasClass("has-error")) {
                var content = "";
                $("#userEthnicity input[type='radio']").each(function() {
                    if ($(this).is(":checked")) content += "<p>" + i18next.t($(this).closest("label").text()) + "</p>";
                })
                if (hasValue(content)) $("#ethnicity_view").html($.trim(content));
                else $("#ethnicity_view").html("<p class='text-muted'>" + __NOT_PROVIDED_TEXT + "</p>");
            };
        } else $(".ethnicity-view").hide();
    },
    "indigenous": function() {
        if ($("#userIndigenousStatus").length > 0) {
            if (!$("#userIndigenousStatus").hasClass("has-error")) {
                var content = "";
                $("#userIndigenousStatus input[type='radio']").each(function() {
                    if ($(this).is(":checked")) content += "<p>" + i18next.t($(this).next("label").text()) + "</p>";
                })
                if (hasValue($.trim(content))) $("#indigenous_view").html($.trim(content));
                else $("#indigenous_view").html("<p class='text-muted'>" + __NOT_PROVIDED_TEXT + "</p>");
            };
        } else $(".indigenous-view").hide();
    },
    "clinical": function() {
        var content = "";
        if (!$("#biopsyDateContainer").hasClass("has-error")) {
            var f = $("#patBiopsy input[name='biopsy']:checked");
            var a = f.val();
            var biopsyDate = $("#biopsyDate").val();
            if (a == "true" && hasValue(biopsyDate)) {
                var displayDate = "";
                if (hasValue($.trim($("#biopsy_month option:selected").val()+$("#biopsy_year").val()+$("#biopsy_day").val()))) {
                    displayDate = tnthDates.displayDateString($("#biopsy_month option:selected").val(), $("#biopsy_day").val(), $("#biopsy_year").val());
                };
                if (!hasValue(displayDate)) displayDate = __NOT_PROVIDED_TEXT;
                content = f.closest("label").text();
                content += "&nbsp;&nbsp;" + displayDate;
            } else {
                content = f.closest("label").text();
            };
            if (a == "true") $("#biopsyDateContainer").show();
            if (hasValue(content)) $("#biopsy_view").html("<div>" + i18next.t(content) + "</div>");
            else $("#biopsy_view").html("<p class='text-muted'>" + __NOT_PROVIDED_TEXT + "</p>");
        };
        content = $("#patDiag input[name='pca_diag']:checked").closest("label").text();
        if (hasValue(content)) $("#pca_diag_view").html("<div>" + i18next.t(content) + "</div>");
        else $("#pca_diag_view").html("<p class='text-muted'>" + __NOT_PROVIDED_TEXT + "</p>");
        content = $("#patMeta input[name='pca_localized']:checked").closest("label").text();
        if (hasValue(content)) $("#pca_localized_view").html("<div>" + i18next.t(content) + "</div>");
        else $("#pca_localized_view").html("<p class='text-muted'>" + __NOT_PROVIDED_TEXT + "</p>");
    },
    "deceased": function() {
        if ($("#boolDeath").is(":checked")) {
            $("#boolDeath_view").text(i18next.t("Patient is deceased"));
            if (hasValue($("#deathDate").val()) && !$("#deathDayContainer").hasClass("has-error") && !$("#deathMonthContainer").hasClass("has-error") && !$("#deathYearContainer").hasClass("has-error")) {
                var displayString = tnthDates.displayDateString($("#deathMonth").val(), $("#deathDay").val(),$("#deathYear").val());
                $("#deathDate_view").text(i18next.t(displayString));
            };
        } else $("#boolDeath_view").html("<p class='text-muted'>" + __NOT_PROVIDED_TEXT + "</p>");
    },
    "locale": function() {
        if ($("#locale").length > 0) {
            var content = $("#locale option:selected").text();
            if (hasValue(content)) $("#locale_view").text(i18next.t(content));
            else $("#locale_view").html("<p class='text-muted'>" + __NOT_PROVIDED_TEXT + "</p>");

        } else $(".locale-view").hide();
    },
    "timezone": function() {
        if ($("#profileTimeZone").length > 0) {
            var content = $("#profileTimeZone").find("option:selected").val();
            if (hasValue(content)) $("#timezone_view").text(i18next.t(content));
            else $("#timezone_view").html("<p class='text-muted'>" + __NOT_PROVIDED_TEXT + "</p>");
        } else $(".timezone-view").hide();
    },
    "procedure": function() {
        if ($("#userProcedures").length > 0) {
            var content = "";
            $("#userProcedures tr[data-id]").each(function() {
                $(this).find("td").each(function() {
                    if (!$(this).hasClass("list-cell") && !$(this).hasClass("lastCell")) content += "<div style='line-height:1.5em'>" + i18next.t($(this).text()) + "</div>";
                });
            });
            if (hasValue(content)) $("#procedure_view").html(content);
            else $("#procedure_view").html("<p class='text-muted'>" + __NOT_PROVIDED_TEXT + "</p>");
        } else $("#procedure_view").html("<p class='text-muted'>" + __NOT_PROVIDED_TEXT + "</p>");
    }
};
var fillContent = {
    "initPortalWrapper": function(PORTAL_NAV_PAGE) {
        var isIE = getIEVersion();
        if (isIE) {
            newHttpRequest(PORTAL_NAV_PAGE, function(data) {
                embed_page(data);
                //ajax to get notifications information
                tnthAjax.initNotifications();
            }, true);
        } else {
            funcWrapper(PORTAL_NAV_PAGE, function(data) {
                embed_page(data);
                //ajax to get notifications information
                tnthAjax.initNotifications();
            });
        };
    },
    "clinical": function(data) {
        $.each(data.entry, function(i,val){
            var clinicalItem = val.content.code.coding[0].display;
            var clinicalValue = val.content.valueQuantity.value;
            //console.log(clinicalItem + " " + clinicalValue + " issued: " + val.content.issued + " last updated: " + val.content.meta.lastUpdated + " " + (new Date(val.content.meta.lastUpdated.replace(/\-/g, "/").replace("T", " ")).getTime()))
            var status = val.content.status;
            if (clinicalItem == "PCa diagnosis") {
                clinicalItem = "pca_diag";
            } else if (clinicalItem == "PCa localized diagnosis") {
                clinicalItem = "pca_localized";
            };
            var ci = $('div[data-topic="'+clinicalItem+'"]');
            if (ci.length > 0) ci.fadeIn().next().fadeIn();
            var $radios = $('input:radio[name="'+clinicalItem+'"]');
            if ($radios.length > 0) {
                if(!$radios.is(':checked')) {
                    if (status == "unknown") $radios.filter('[data-status="unknown"]').prop('checked', true);
                    else $radios.filter('[value='+clinicalValue+']').not("[data-status='unknown']").prop('checked', true);
                    if (clinicalItem == "biopsy") {
                        if (clinicalValue == "true") {
                            if (hasValue(val.content.issued)) {
                                var issuedDate = "";
                                var dString = tnthDates.formatDateString(val.content.issued, "iso-short");
                                var dArray = dString.split("-");
                                $("#biopsyDate").val(dString);
                                $("#biopsy_year").val(dArray[0]);
                                $("#biopsy_month").val(dArray[1]);
                                $("#biopsy_day").val(dArray[2]);
                                $("#biopsyDateContainer").show();
                                $("#biopsyDate").removeAttr("skipped");
                            };
                        } else {
                            $("#biopsyDate").val("");
                            $("#biopsyDateContainer").hide();
                            $("#biopsyDate").attr("skipped", "true");
                        };
                    };
                    if (clinicalItem == "pca_diag") {
                        if ($("#pca_diag_no").is(":checked")) {
                            $("#tx_yes").attr("skipped", "true");
                            $("#tx_no").attr("skipped", "true");
                        } else {
                            $("#tx_yes").removeAttr("skipped");
                            $("#tx_no").removeAttr("skipped");
                        };
                    }
                };
            };
        });
        fillViews.clinical();
    },
    "demo": function(data) {
        if (!data) return false;

        if (data.name) {
            $('#firstname').val(data.name.given);
            $('#lastname').val(data.name.family);
        };

        if (data.birthDate) {
            var bdArray = data.birthDate.split("-");
            $("#birthday").val(data.birthDate);
            $("#year").val(bdArray[0]);
            $("#month").val(bdArray[1]);
            $("#date").val(bdArray[2]);
        };
        if (data.deceasedDateTime) {
            if(hasValue(data.deceasedDateTime)) {
                var dArray = (data.deceasedDateTime.split("T"))[0].split("-");
                $("#deathYear").val(dArray[0]);
                $("#deathMonth").val(dArray[1]);
                $("#deathDay").val(dArray[2]);
                $("#deathDate").val(dArray[0] + "-" + dArray[1] + "-" + dArray[2]);
                $("#boolDeath").prop("checked", true);
            } else {
                $("#deathYear").val("");
                $("#deathMonth").val("");
                $("#deathDay").val("");
                $("#deathDate").val("");
                $("#boolDeath").prop("checked", false);
            };
        }

        if (data.deceasedBoolean) {
            if (String(data.deceasedBoolean).toLowerCase() == "true") {
                $("#boolDeath").prop("checked", true);
            } else $("#boolDeath").prop("checked", false);
        };

        fillViews.demo();
        // TODO - add email and phone for profile page use
        // Only on profile page
        this.ethnicity(data);
        // Get Races
        this.race(data);
        this.indigenous(data);
        this.orgs(data);
        tnthAjax.getOptionalCoreData(OT.getUserId(), false, $(".profile-item-container[data-sections='detail']"));
    },
    "name": function(data){
        if (data && data.name) {
            $('#firstname').val(data.name.given);
            $('#lastname').val(data.name.family);
        };
        fillViews.name();
    },
    "dob": function(data) {
        if (data && data.birthDate) {
            var bdArray = data.birthDate.split("-");
            $("#birthday").val(data.birthDate);
            $("#year").val(bdArray[0]);
            $("#month").val(bdArray[1]);
            $("#date").val(bdArray[2]);
        };
        fillViews.dob();
    },
    "language": function(data) {
        if (data.communication) {
            data.communication.forEach(function(item) {
                if (item.language && item.language.coding) {
                    var selected = false;
                    if (item.language.coding.length > 0) {
                        $("#locale").find("option").each(function() {
                             $(this).removeAttr("selected");
                        });
                    };
                    item.language.coding.forEach(function(l) {
                        //select the first available language
                        if (!selected) {
                            var option = $("#locale").find("option[value='" + l.code + "']");
                            if (option.length > 0) {
                                $("#locale").find("option[value='" + l.code + "']").attr("selected", "selected");
                                $("#locale").get(0).value = l.code;
                                selected = true;
                            };
                        };
                    });
                };
            });
        };
        fillViews.locale();
    },
    "ethnicity": function(data) {
        data.extension.forEach(function(item, index) {
            if (item.url === SYSTEM_IDENTIFIER_ENUM["ethnicity"] &&
                item.hasOwnProperty("valueCodeableConcept")
            ) {
                //console.log(item)
                item.valueCodeableConcept.coding.forEach(function(val){
                    $("#userEthnicity input:radio[value="+val.code+"]").prop('checked', true);
                    // Way to handle non-standard codes - output but hide, for submitting on update
                    if ($("#userEthnicity input:radio[value="+val.code+"]").length == 0) {
                        if (val.code !== "undefined") $("#userEthnicity").append("<input class='tnth-hide' type='checkbox' checked name='ethnicity' value='"+val.code+"' data-label='"+val.display+"' />");
                    }
                });
            };
        });
        fillViews.ethnicity();
    },
    "race": function(data) {
        // Get Races
        data.extension.forEach(function(item, index) {
            if (
                item.url === SYSTEM_IDENTIFIER_ENUM["race"] &&
                item.hasOwnProperty("valueCodeableConcept")
            ) {
                item.valueCodeableConcept.coding.forEach(function(val){
                    //console.log(val)
                    $("#userRace input:checkbox[value="+val.code+"]").prop('checked', true);
                    // Way to handle non-standard codes
                    if ($("#userRace input:checkbox[value="+val.code+"]").length == 0) {
                        // If there is any non-standard, then check the "other" in the UI
                        $("#userRace input:checkbox[value=2131-1]").prop('checked', true);
                        // Add hidden list of non-standard for form submission
                       if (val.code !== "undefined") $("#userRace").append("<input class='tnth-hide' type='checkbox' checked name='race' value='"+val.code+"' data-label='"+val.display+"' />");
                        //$("#raceOtherVal").fadeToggle();
                    }
                });
            };
        });
        fillViews.race();
    },
    "indigenous": function(data) {
        data.extension.forEach(function(item, index) {
            if (item.url === SYSTEM_IDENTIFIER_ENUM["indigenous"] &&
                item.hasOwnProperty("valueCodeableConcept")
            ) {
                item.valueCodeableConcept.coding.forEach(function(val){
                    //console.log(val)
                    $("#userIndigenousStatus input[type='radio'][value="+val.code+"]").prop('checked', true);
                });
            };
        });
        fillViews.indigenous();
    },
    "orgs": function(data) {
        $("#userOrgs input[name='organization']").each(function() {
            $(this).prop("checked", false);
        });

        $.each(data.careProvider,function(i,val){
            var orgID = val.reference.split("/").pop();
            if (orgID == "0") {
                $("#userOrgs #noOrgs").prop("checked", true);
                $("#stateSelector").find("option[value='none']").prop("selected", true).val("none");
            }
            else {
                var ckOrg = $("body").find("#userOrgs input.clinic[value="+orgID+"]");
                if ($(".state-container").length > 0) {
                    if (ckOrg.length > 0) {
                        ckOrg.prop('checked', true);
                        var state = ckOrg.attr("state");
                        if (hasValue(state)) {
                            $("#stateSelector").find("option[value='" + state + "']").prop("selected", true).val(i18next.t(state));
                        }
                    }
                    $(".noOrg-container").show();
                } else {
                    if (ckOrg.length > 0) ckOrg.prop('checked', true);
                    else {
                        var topLevelOrg = $("#fillOrgs").find("legend[orgid='" + orgID + "']");
                        if (topLevelOrg.length > 0) topLevelOrg.attr("data-checked", "true");
                    };
                };
            };
        });
        fillViews.org();
    },
    "subjectId": function(data) {
        if (data.identifier) {
            (data.identifier).forEach(function(item) {
                if (item.system == SYSTEM_IDENTIFIER_ENUM["external_study_id"]) {
                    if (hasValue(item.value)) $("#profileStudyId").val(i18next.t(item.value));
                };
            });
        };
        fillViews.studyId();
    },
    "siteId": function(data) {
        if (data.identifier) {
            (data.identifier).forEach(function(item) {
                if (item.system == SYSTEM_IDENTIFIER_ENUM["external_site_id"]) {
                    if (hasValue(item.value)) $("#profileSiteId").val(i18next.t(item.value));
                };
            });
        };
        fillViews.siteId();
    },
    "consentList" : function(data, userId, errorMessage, errorCode) {
        if (hasValue(errorMessage)) {
            $("#profileConsentList").html(errorMessage ? ("<p class='text-danger'>" + errorMessage + "</p>") : ("<p class='text-muted'>" + i18next.t("No consent found for this user.") + "</p>"));
        } else if (parseInt(errorCode) == 401) {
            var msg = i18next.t("You do not have permission to edit this patient record.");
            $("#profileConsentList").html("<p class='text-danger'>" + msg + "</p>");
        } else {
            var content = "";
            var dataArray = [];
            if (data && data["consent_agreements"] && data["consent_agreements"].length > 0) {
                dataArray = data["consent_agreements"].sort(function(a,b){
                     return new Date(b.signed) - new Date(a.signed);
                });
            };
            var co = new ConsentUIHelper(dataArray, userId);
            co.getConsentList();
        };
    },
    "treatmentOptions": function(data) {
        if (data.treatment_options) {
            var entries = data.treatment_options;
            $("#tnthproc").append("<option value=''>" + i18next.t("Select") + "</option>");
            entries.forEach(function(item) {
                $("#tnthproc").append("<option value='{value}' data-system='{system}'>{text}</option>"
                                        .replace("{value}", item.code)
                                        .replace("{text}", i18next.t(item.text))
                                        .replace("{system}", item.system));
            });
        };
    },
    "treatment": function(data) {
        var treatmentCode = tnthAjax.hasTreatment(data);
        if (treatmentCode) {
            if (treatmentCode == CANCER_TREATMENT_CODE) {
                $("#tx_yes").prop("checked", true);
            } else {
                $("#tx_no").prop("checked", true);
            };
        };
    },
    "proceduresContent": function(data,newEntry) {
        if (data.entry.length == 0) {
            $("#userProcedures").html("<p id='noEvents' style='margin: 0.5em 0 0 1em'><em>" + i18next.t("You haven't entered any management option yet.") + "</em></p>").animate({opacity: 1});
            $("#pastTreatmentsContainer").hide();
            fillViews.procedure();
            return false;
        };

        // sort from newest to oldest
        data.entry.sort(function(a,b){
            return new Date(b.resource.performedDateTime) - new Date(a.resource.performedDateTime);
        });

        var contentHTML = "", proceduresHtml = "", otherHtml = "";
        // If we're adding a procedure in-page, then identify the highestId (most recent) so we can put "added" icon
        var highestId = 0;
        var currentUserId = $("#profileProcCurrentUserId").val();
        var subjectId = $("#profileProcSubjectId").val();
        $.each(data.entry,function(i,val){
            var code = val.resource.code.coding[0].code;
            var procID = val.resource.id;
            if (code != CANCER_TREATMENT_CODE && code != NONE_TREATMENT_CODE) {
                var displayText = val.resource.code.coding[0].display;
                var performedDateTime = val.resource.performedDateTime;
                var deleteInvocation = '';
                var creatorDisplay = val.resource.meta.by.display;
                var creator = val.resource.meta.by.reference;
                creator = creator.match(/\d+/)[0];// just the user ID, not eg "api/patient/46";
                if (creator == currentUserId) {
                    creator = i18next.t("you");
                    deleteInvocation = "  <a data-toggle='popover' class='btn btn-default btn-xs confirm-delete' data-content='" + i18next.t("Are you sure you want to delete this treatment?") + "<br /><br /><a href=\"#\" class=\"btn-delete btn btn-tnth-primary\" style=\"font-size:0.95em\">" + i18next.t("Yes") + "</a> &nbsp;&nbsp;&nbsp; <a class=\"btn cancel-delete\" style=\"font-size: 0.95em\">" + i18next.t("No") + "</a>' rel='popover'><i class='fa fa-times'></i> " + i18next.t("Delete") + "</span>";
                }
                else if (creator == subjectId) {
                    creator = i18next.t("this patient");
                }
                else creator = i18next.t("staff member") + ", <span class='creator'>" + (hasValue(creatorDisplay) ? creatorDisplay: creator) + "</span>, ";
                var dtEdited = val.resource.meta.lastUpdated;
                dateEdited = new Date(dtEdited);

                var creationText = i18next.t("(date entered by %actor on %date)").replace("%actor", creator).replace("%date", dateEdited.toLocaleDateString('en-GB', {day: 'numeric', month: 'short', year: 'numeric'}));

                contentHTML += "<tr data-id='" + procID + "' data-code='" + code + "'><td width='1%' valign='top' class='list-cell'>&#9679;</td><td class='col-md-10 col-xs-10 descriptionCell' valign='top'>"
                            + (tnthDates.formatDateString(performedDateTime)) + "&nbsp;--&nbsp;" + displayText
                            + "&nbsp;<em>" + creationText
                            + "</em></td><td class='col-md-2 col-xs-2 lastCell text-left' valign='top'>"
                            + deleteInvocation + "</td></tr>";
                if (procID > highestId) {
                    highestId = procID;
                }
            } else {
                /*
                 *  for entries marked as other procedure.  These are rendered as hidden fields and can be referenced when these entries are deleted.
                 */
                otherHtml += "<input type='hidden' data-id='" + procID + "'  data-code='" + code + "' name='otherProcedures' >";
            };
        });

        if (hasValue(contentHTML)) {
            proceduresHtml = '<table  class="table-responsive" width="100%" id="eventListtnthproc" cellspacing="4" cellpadding="6">';
            proceduresHtml += contentHTML;
            proceduresHtml += '</table>';
            $("#userProcedures").html(proceduresHtml);
            $("#pastTreatmentsContainer").fadeIn();

        } else {
            $("#pastTreatmentsContainer").fadeOut();
        }

        if (hasValue(otherHtml)) $("#userProcedures").append(otherHtml);

        // If newEntry, then add icon to what we just added
        if (newEntry) {
            $("#eventListtnthproc").find("tr[data-id='" + highestId + "'] td.descriptionCell").append("&nbsp; <small class='text-success'><i class='fa fa-check-square-o'></i> <em>" + i18next.t("Added!") + "</em></small>");
        }
        $('[data-toggle="popover"]').popover({
            trigger: 'click',
            placement: 'top',
            html: true
        });
        fillViews.procedure();
    },
    "timezone": function(data) {
        data.extension.forEach(function(item, index) {
            if (String(item.url) === SYSTEM_IDENTIFIER_ENUM["timezone"]) {
                $("#profileTimeZone option").each(function() {
                    if ($.trim($(this).val()) == $.trim(item.timezone)) {
                        $(this).prop("selected", true);
                    };
                });
            };
        });
        fillViews.timezone();
    },
    "roleList": function(data) {
        data.roles.forEach(function(role) {
            $("#rolesGroup").append("<div class='checkbox'><label><input type='checkbox' name='user_type' value='" + role.name + "' data-save-container-id='rolesGroup'>" + i18next.t((role.name.replace(/\_/g, " ").replace(/\b[a-z]/g,function(f){return f.toUpperCase();}))) + "</label></div>");
        });
    },
    "roles": function(data,isProfile) {
        $.each(data.roles, function(i,val){
            var userRole = val.name;
            // Handle profile differently than initial_queries
            if (isProfile) {
                $.each(data.roles,function(i,val){
                    $("#rolesGroup input:checkbox[value="+val.name+"]").prop('checked', true);
                });
            } else {
                var $radios = $('input[name=user_type]');
                if($radios.is(':checked') === false) {
                    $radios.filter('[value='+userRole+']').prop('checked', true);
                };
            }
        });
    },
    "terms": function(data) {
        if (data.tous) {
            var setReconsentDisplay = false;
            function typeInTous(type, status) {
                var found = false;
                var isActive = (status == "active") ? true : false;
                (data.tous).forEach(function(item) {
                    if (!found 
                        && ($.trim(item.type) === $.trim(type))
                        && (String($.trim(item.active)) === String(isActive))) {
                        found = true;
                    };
                });
                return found;
            };
            $("#termsCheckbox label.terms-label").each(function() {
                var arrTypes = [];
                var item_found  = 0;
                var self = $(this);

                if (self.attr("data-tou-type")) {
                    var o = ($(this).attr("data-tou-type")).split(",");
                    o.forEach(function(item) {
                        arrTypes.push(item);
                    });
                } else {
                    self.find("[data-type='terms']").each(function() {
                        var o = ($(this).attr("data-tou-type")).split(",");
                        o.forEach(function(item) {
                            arrTypes.push(item);
                        });
                    });
                };

                arrTypes.forEach(function(type) {
                    if (typeInTous(type, "active")) {
                        item_found++;
                    };
                });

                var arrReconsent = $.grep(arrTypes, function(type) {
                    return typeInTous(type, "inactive");
                });

                if (arrReconsent.length > 0) {
                    self.attr("data-reconsent", "true");
                    if (!setReconsentDisplay) {
                        $(this).closest("#termsCheckbox").attr("data-reconsent", "true");
                        setReconsentDisplay = true;
                    };
                }

                if (item_found !== 0 && (item_found == arrTypes.length)) {
                    self.find("i").removeClass("fa-square-o").addClass("fa-check-square-o").addClass("edit-view");
                    self.show().removeClass("tnth-hide");
                    self.attr("data-agree", "true");
                    self.find("[data-type='terms']").each(function() {
                        $(this).attr("data-agree", "true");
                    });
                    var vs = self.find(".display-view");
                    if (vs.length > 0) {
                        self.show();
                        vs.show();
                        (self.find(".edit-view")).each(function() {
                            $(this).hide();
                        });
                    };
                };
            });

        };
    },
    "notifications": function(data) {
        if (data && data.notifications) {
            var notifications = [];
            var notificationText = "";
            (data.notifications).forEach(function(notice) {
                notificationText += "<div class='notification' data-id='" + notice.id + "'>" + i18next.t(notice.content) + "</div>";
            });
            if (hasValue(notificationText)) {

                var infoText = "<div class='notification-info'><i class='fa fa-info-circle' aria-hidden='true'></i>";

                if (data.notifications.length > 1) {
                    infoText += i18next.t("Pending notifications requiring your attention");
                } else {
                    infoText += i18next.t("Pending notification requiring your attention");
                };

                infoText += "</div>";

                $("#notificationBanner .content").html(infoText + notificationText);
                $("#notificationBanner").show();
                $("#notificationBanner .notification-info").on("click", function() {
                    $("#notificationBanner .notification").toggleClass("active");
                });
                $("#notificationBanner [data-id]").each(function() {
                    $(this).on("click", function() {
                        if (!($(this).attr("data-visited"))) {
                            $(this).attr("data-visited", "true");
                            tnthAjax.deleteNotification($("#notificationUserId").val(), $(this).attr("data-id"));
                        };
                        /*
                         * check if all links have been visited
                         */
                        var allVisited = true;
                        $("#notificationBanner [data-id]").each(function() {
                            if (allVisited && !$(this).attr("data-visited")) {
                                allVisited = false;
                            };
                        });
                        if (allVisited) {
                            $("#notificationBanner").hide();
                        }
                        $(this).hide();

                    });
                });
                $("#notificationBanner .close").on("click", function(e) {
                    e.stopPropagation();
                    var dataIds = $(this).parent().find("[data-id]");
                    dataIds.each(function() {
                        //delete entry
                        if (!($(this).attr("data-visited"))) {
                            $(this).attr("data-visited", true);
                            tnthAjax.deleteNotification($("#notificationUserId").val(), $(this).attr("data-id"));
                        };
                    })
                    $(this).parent().hide();
                });
            } else {
                $("#notificationBanner").hide();
            }
        } else {
            $("#notificationBanner").hide();
        }
    },
    "emailContent": function(userId, messageId) {
        tnthAjax.emailLog(userId, function(data) {
            if (data.messages) {
                (data.messages).forEach(function(item) {
                    if (item.id == messageId) {
                        $("#emailBodyModal .body-content").html(item.body);
                        /*
                         * email content contains clickable link/button - need to prevent click event of those from being triggered
                         */
                        $("#emailBodyModal .body-content a").each(function() {
                          $(this).on("click", function(e) {
                              e.preventDefault();
                              return false;
                          });
                        });
                        /*
                         * need to remove inline style specifications - as they can be applied globally and override the classes specified in stylesheet
                         */
                        $("#emailBodyModal .body-content style").remove();
                        $("#emailBodyModal .body-content a.btn").addClass("btn-tnth-primary");
                        $("#emailBodyModal .body-content td.btn, #emailBodyModal .body-content td.btn a").addClass("btn-tnth-primary").removeAttr("width").removeAttr("style");
                        /*
                         * remove inline style in email body
                         * style here is already applied via css
                         */
                        $("#emailBodyModal").modal("show");
                        return true;
                    };
                });
            };
        });
    },
    "emailLog": function(userId, data) {
        if (!data.error) {
            if (data.messages && data.messages.length > 0) {
                (data.messages).forEach(function(item) {
                    item["sent_at"] = tnthDates.formatDateString(item["sent_at"], "iso");
                    item["subject"] = "<a onclick='fillContent.emailContent(" + userId + "," + item["id"] + ")'><u>" + item["subject"] + "</u></a>";
                });
                $("#emailLogContent").html("<table id='profileEmailLogTable'></table>");
                $('#profileEmailLogTable').bootstrapTable( {
                    data: data.messages,
                    pagination: true,
                    pageSize: 5,
                    pageList: [5, 10, 25, 50, 100],
                    classes: 'table table-responsive profile-email-log',
                    sortName: 'sent_at',
                    sortOrder: 'desc',
                    search: true,
                    smartDisplay: true,
                    showColumns: true,
                    toolbar: "#emailLogTableToolBar",
                    rowStyle: function rowStyle(row, index) {
                          return {
                            css: {"background-color": (index % 2 != 0 ? "#F9F9F9" : "#FFF")}
                          };
                    },
                    undefinedText: '--',
                    columns: [
                        {
                            field: 'sent_at',
                            title: i18next.t("Date (GMT), Y-M-D"),
                            searchable: true,
                            sortable: true
                        },
                        {
                            field: 'subject',
                            title: i18next.t("Subject"),
                            searchable: true,
                            sortable: true
                        }, {
                            field: 'recipients',
                            title: i18next.t("Email"),
                            sortable: true,
                            searchable: true,
                            width: '20%'
                        }
                    ]
                });
                setTimeout(function() { $("#lbEmailLog").addClass("active"); }, 100);
            } else {
                $("#emailLogContent").html("<span class='text-muted'>" + i18next.t('No audit entry found.') + "</span>");
            };
        } else {
            $("#emailLogMessage").text(data.error);
        };
    },
    "assessmentList": function(data) {
        if (!data.error) {
            var sessionListHTML = "";
            var sessionUserId = $("#_session_user_id").val();
            var entries = data.entry ? data.entry : null;
            if (entries && entries.length > 0) {
                entries.forEach(function(entry, index) {
                    var reference = entry["questionnaire"]["reference"];
                    var arrRefs = String(reference).split("/");
                    var instrumentId = arrRefs.length > 0 ? arrRefs[arrRefs.length - 1] : "";
                    var authoredDate = String(entry["authored"]);
                    if (instrumentId) {
                        var reportLink = "/patients/sessionReport/" + sessionUserId + "/" + instrumentId + "/" + authoredDate;
                        var rowText = "<tr title='{title}' {class}>" +
                                        "<td><a href='{link}'>{display}</a></td>" +
                                        "<td><a href='{link}'>{status}</a></td>" +
                                        "<td><a href='{link}'>{date}</a></td>" +
                                        "</tr>";
                            rowText = rowText.replace(/\{title\}/g, i18next.t("Click to view report"))
                                            .replace(/\{link\}/g, reportLink)
                                            .replace(/\{display\}/g, i18next.t(entry["questionnaire"]["display"]))
                                            .replace(/\{status\}/g, i18next.t(entry["status"]))
                                            .replace(/\{class\}/g, (index % 2 !== 0 ? "class='odd'": "class='even'"))
                                            .replace(/\{date\}/g, tnthDates.formatDateString(entry["authored"], "iso"));
                        sessionListHTML += rowText;
                    };
                });
                $("#userSessionListTable").append(sessionListHTML);
                $("#userSessionListTable").show();

            } else {
                $("#userSessionListTable").hide();
                $("#userSessionsListContainer").prepend("<span class='text-muted'>" + i18next.t("No questionnaire data found.") + "</span>");
            };

        } else {
            $("#userSessionListTable").hide();
            $("#profileSessionListError").html(i18next.t("Problem retrieving session data from server."));
        };
    },
    "assessmentReport": function(data) {
        if (!(_isTouchDevice())) {
            $('#userSessionReportDetailHeader [data-toggle="tooltip"]').tooltip();
        };

        var sessionListHTML = "";
        var sessionUserId = $("#_report_user_id").val();
        var sessionAuthoredDate = $("#_report_authored_date").val();

        if (!data.error) {
            $(".report-error-message").hide();
            $("#userSessionReportDetailTable").html("");
            if (data.entry && data.entry.length > 0) {
                var entries = data["entry"];
                var entry;

                entries.forEach(function(item) {
                    if (!entry && (item["authored"] == sessionAuthoredDate)) {
                        entry = item;
                    };
                });

                if (!entry) entry = entries[0];
                var caption = "<caption><hr/><span class='profile-item-title'>{title}" +
                                "</span><br/><span class='text-muted smaller-text'>{lastUpdated}" +
                                " <span class='gmt'>{GMT}</span></span><hr/></caption>";
                caption = caption.replace(/\{title\}/g, i18next.t(entries[0]["questionnaire"]["display"]))
                                .replace(/\{lastUpdated\}/g, i18next.t("Last Updated - {date}").replace("{date}", tnthDates.formatDateString(sessionAuthoredDate, "iso")))
                                .replace(/\{GMT\}/g, i18next.t("GMT, Y-M-D"));

                var reportHTML = caption;
                reportHTML += "<tr><TH>" + i18next.t("Question") + "</TH><TH>" + i18next.t("Response") + "</TH></tr>";
                entry['group']['question'].forEach(function(entry) {
                    var q = (entry["text"] ? entry["text"] : ""), a = "";

                    if (hasValue(q)) {
                        q = q.replace(/^[\d\w]{1,3}\./, ""); //replace question # in the beginning of the question
                    };

                    if (entry["answer"]) {
                        (entry["answer"]).forEach(function(item) {
                            if (hasValue(item.valueString)) {
                                a += (hasValue(a) ? "<br/>" : "") + item.valueString;
                            };
                        });
                    };

                    /*
                     * using valueCoding.code for answer and linkId for question if BOTH question and answer are empty strings
                     */

                    if (!hasValue(q) && !hasValue(a)) {
                        q = entry["linkId"];
                        (entry["answer"]).forEach(function(item) {
                            if (item.valueCoding && item.valueCoding.code) a += (hasValue(a) ? "<br/>" : "") + item.valueCoding.code;
                        });
                    };

                    reportHTML += "<tr><td>" + (hasValue(q)? i18next.t(q) : "--") + "</td><td>" + (hasValue(a) ? i18next.t(a) : "--") + "</td></tr>";
                });
                $("#userSessionReportDetailTable").append(reportHTML);
            };
        } else {
            $(".report-error-message").show();
            $(".report-error-message").append("<div>" + i18next.t("Server Error occurred retrieving report data") + "</div>");
        };
    },
    "auditLog": function(data) {
        if (!data.error) {
            var ww = $(window).width();
            var auditUserId = $("#audit_user_id").val();
            if (data["audits"] && data["audits"].length > 0 ) {
                var fData = [];
                data["audits"].forEach(function(item) {
                    item["by"] = item["by"]["reference"];
                    var r = /\d+/g;
                    var m = r.exec(String(item["by"]));
                    if (m) item["by"] = m[0]
                    else item["by"] = "-";
                    item["lastUpdated"] = tnthDates.formatDateString(item["lastUpdated"], "iso");
                    item["comment"] = hasValue(item["comment"]) ? escapeHtml(item["comment"]) : "";
                    var c = String(item["comment"]);
                    var len = ((ww < 650) ? 20 : (ww < 800? 40 : 80));

                    item["comment"] = c.length > len ? (c.substring(0, len+1) + "<span class='second hide'>" + c.substr(len+1) + "</span><br/><sub onclick='{showText}' class='pointer text-muted'>" + i18next.t("More...") + "</sub>") : item["comment"];
                    item["comment"] = item["comment"].replace("{showText}", "(function (obj) {" +
                            "if (obj) {" +
                            'var f = $(obj).parent().find(".second"); ' +
                            'f.toggleClass("hide"); ' +
                            '$(obj).text($(obj).text() === i18next.t("More...") ? i18next.t("Less..."): i18next.t("More...")); ' +
                            "}  " +
                            "})(this) "
                    );
                    fData.push(item);
                });

                $("#profileAuditLogTable").bootstrapTable( {
                    data: fData,
                    pagination: true,
                    pageSize: 5,
                    pageList: [5, 10, 25, 50, 100],
                    classes: "table table-responsive profile-audit-log",
                    sortName: "lastUpdated",
                    sortOrder: "desc",
                    search: true,
                    smartDisplay: true,
                    showToggle: true,
                    showColumns: true,
                    toolbar: "#auditTableToolBar",
                    rowStyle: function rowStyle(row, index) {
                          return {
                            css: {"background-color": (index % 2 != 0 ? "#F9F9F9" : "#FFF")}
                          };
                    },
                    undefinedText: "--",
                    columns: [
                        {
                            field: "by",
                            title: i18next.t("User"),
                            width: "5%",
                            sortable: true,
                            searchable: true
                        }, {
                            field: "comment",
                            title: i18next.t("Comment"),
                            searchable: true,
                            sortable: true
                        }, {
                            field: "lastUpdated",
                            title: i18next.t("Date/Time <span class='gmt'>{gmt}</span>").replace("{gmt}", "(GMT), Y-M-D"),
                            sortable: true,
                            searchable: true,
                            /******
                            sorter: function(a, b) {
                                return new Date(b).getTime() - new Date(a).getTime();
                            },
                            ****/
                            width: "20%"
                        },
                        {
                            field: "version",
                            title: i18next.t("Version"),
                            sortable: true,
                            visible: false
                        }
                    ]
                } );
            } else {
                $("#profileAuditLogErrorMessage").text(i18next.t("No audit log item found."));
            }

        } else {
            $("#profileAuditLogErrorMessage").text(i18next.t("Problem retrieving audit log from server."));
        };
    },
    "patientReport": function(data) {
        if (!data.error) {
            if (data["user_documents"] && data["user_documents"].length > 0 ) {
                var fData = [];
                data["user_documents"].forEach(function(item) {
                    item["filename"] = escapeHtml(item["filename"]);
                    item["document_type"] = escapeHtml(item["document_type"]);
                    item["uploaded_at"] = tnthDates.formatDateString(item["uploaded_at"], "iso");
                    item["actions"] = '<a title="' + i18next.t("Download") + '" href="' + '/api/user/' + String(item["user_id"]) + '/user_documents/' + String(item["id"]) + '"><i class="fa fa-download"></i></a>';
                    fData.push(item);
                });

                $("#profilePatientReportTable").bootstrapTable( {
                    data: fData,
                    pagination: true,
                    pageSize: 5,
                    pageList: [5, 10, 25, 50, 100],
                    classes: "table table-responsive profile-patient-reports",
                    sortName: "uploaded_at",
                    sortOrder: "desc",
                    search: true,
                    smartDisplay: true,
                    showToggle: true,
                    showColumns: true,
                    toolbar: "#prTableToolBar",
                    rowStyle: function rowStyle(row, index) {
                          return {
                            css: {"background-color": (index % 2 != 0 ? "#F9F9F9" : "#FFF")}
                          };
                    },
                    undefinedText: "--",
                    columns: [
                        {
                            field: "contributor",
                            title: i18next.t("Type"),
                            searchable: true,
                            sortable: true
                        },
                        {
                            field: "filename",
                            title: i18next.t("Report Name"),
                            searchable: true,
                            sortable: true
                        }, {
                            field: "uploaded_at",
                            title: i18next.t("Generated (GMT)"),
                            sortable: true,
                            searchable: true,
                            width: "20%"
                        }, {
                            field: "document_type",
                            title: i18next.t("Document Type"),
                            sortable: true,
                            visible: false
                        },{
                            field: "actions",
                            title: i18next.t("Download"),
                            sortable: false,
                            searchable: false,
                            visible: true,
                            class: "text-center"
                        }
                    ]
                } );
            } else {
                $("#patientReportErrorMessage").text(i18next.t("No reports available.")).removeClass("error-message");
            }

        } else {
            $("#profilePatientReportTable").closest("div.profile-item-container").hide();
            $("#patientReportErrorMessage").text(i18next.t("Problem retrieving reports from server.")).addClass("error-message");
        };
    }
};
var assembleContent = {
    "demo": function(userId,onProfile, targetField, sync) {

        var demoArray = {};
        demoArray["resourceType"] = "Patient";

        var fname = $("input[name=firstname]").val(), lname = $("input[name=lastname]").val();

        demoArray["name"] = {
            "given": $.trim(fname),
            "family": $.trim(lname)
        };


        var bdFieldVal = $("#birthday").val();

        if (! hasValue(bdFieldVal)) {
            var y = $("#year").val(), m = $("#month").val(), d = $("#date").val();
            if (hasValue(y) && hasValue(m) && hasValue(d)) bdFieldVal = y + "-" + m + "-" + d;
        };

        if (bdFieldVal != "") demoArray["birthDate"] = bdFieldVal;

        if (typeof preselectClinic != "undefined" && hasValue(preselectClinic)) {
            var ol = OT.getOrgsList();
            if (ol[preselectClinic] && hasValue(ol[preselectClinic].parentOrgId)) parentOrg = ol[preselectClinic].parentOrgId;
            else parentOrg = preselectClinic;
            if (tnthAjax.hasConsent(userId, parentOrg))  demoArray["careProvider"] = [{ reference: "api/organization/"+preselectClinic }];
        } else {

            if ($("#userOrgs input[name='organization']").length > 0) {
                var orgIDs;
                orgIDs = $("#userOrgs input[name='organization']").map(function(){
                    if ($(this).prop("checked")) return { reference: "api/organization/"+$(this).val() };
                }).get();

                if (orgIDs) {
                    if (orgIDs.length > 0) {
                        demoArray["careProvider"] = orgIDs;
                    };
                };

            };

            /**** dealing with the scenario where user can be affiliated with top level org e.g. TrueNTH Global Registry, IRONMAN, via direct database addition **/
            var topLevelOrgs = $("#fillOrgs legend[data-checked]");
            if (topLevelOrgs.length > 0)  {
                topLevelOrgs.each(function() {
                    var tOrg = $(this).attr("orgid");
                    if (hasValue(tOrg)) {
                        if (!demoArray["careProvider"]) demoArray["careProvider"] = [];
                        demoArray["careProvider"].push({reference: "api/organization/" + tOrg});
                    };
                });
            };
        };


         //don't update org to none if there are top level org affiliation above
         if (!demoArray["careProvider"] || (demoArray["careProvider"] && demoArray["careProvider"].length == 0)) {
            if ($("#aboutForm").length == 0) demoArray["careProvider"] = [{reference: "api/organization/" + 0}];
         };

        if (hasValue($("#deathDate").val())) {
            demoArray["deceasedDateTime"] = $("#deathDate").val();
        };

        if (!hasValue($("#deathDate").val())) {
            if ($("#boolDeath").length > 0) {
                if ($("#boolDeath").prop("checked")) {
                    demoArray["deceasedBoolean"] = true;
                } else demoArray["deceasedBoolean"] = false;
            };
        };

        if (onProfile) {

            // Grab profile field values - looks for regular and hidden, can be checkbox or radio
            var e =  $("#userEthnicity"), r = $("#userRace"), i = $("#userIndigenousStatus"), tz = $("#profileTimeZone");
            var ethnicityIDs, raceIDs, indigenousIDs, tzID;

            demoArray["extension"] = [];


            if (e.length > 0) {
                ethnicityIDs = $("#userEthnicity input:checked").map(function(){
                    return { code: $(this).val(), system: "http://hl7.org/fhir/v3/Ethnicity" };
                }).get();

                if (ethnicityIDs) {
                    demoArray["extension"].push(
                        {   "url": SYSTEM_IDENTIFIER_ENUM["ethnicity"],
                            "valueCodeableConcept": {
                                "coding": ethnicityIDs
                            }
                        }
                    );
                };
            };
            // Look for race checkboxes, can be hidden
            if (r.length > 0 ) {
                raceIDs = $("#userRace input:checkbox:checked").map(function(){
                    return { code: $(this).val(), system: "http://hl7.org/fhir/v3/Race" };
                }).get();
                if (raceIDs) {
                    demoArray["extension"].push(
                        {   "url": SYSTEM_IDENTIFIER_ENUM["race"],
                            "valueCodeableConcept": {
                                "coding": raceIDs
                            }
                        }
                    );

                };
            };

            if (i.length > 0) {
                indigenousIDs = $("#userIndigenousStatus input[type='radio']:checked").map(function() {
                    return { code: $(this).val(), system: SYSTEM_IDENTIFIER_ENUM["indigenous"] };
                }).get();
                if (indigenousIDs) {
                    demoArray["extension"].push(
                        {   "url": SYSTEM_IDENTIFIER_ENUM["indigenous"],
                             "valueCodeableConcept": {
                                 "coding": indigenousIDs
                             }
                         }
                    )
                };
            };

            if ($("#locale").length > 0 && $("#locale").find("option:selected").length > 0) {
                demoArray["communication"] = [
                    {"language": {
                        "coding": [
                            {   "code": $("#locale").find("option:selected").val(),
                                "display": $("#locale").find("option:selected").text(),
                                "system": "urn:ietf:bcp:47"
                            }
                        ]
                    }}
                ];
            };

            if (tz.length > 0) {
                tzID = $("#profileTimeZone option:selected").val();
                if (tzID) {
                    demoArray["extension"].push(
                        {
                            timezone: tzID,
                            url: SYSTEM_IDENTIFIER_ENUM["timezone"]
                        }
                    );
                };
            };

            var studyId = $("#profileStudyId").val();
            var siteId = $("#profileSiteId").val();

            if (hasValue(studyId) || hasValue(siteId)) {
                var identifiers = null;
                //get current identifier(s)
                $.ajax ({
                    type: "GET",
                    url: '/api/demographics/'+userId,
                    async: false
                }).done(function(data) {
                    if (data && data.identifier) {
                        identifiers = [];
                        (data.identifier).forEach(function(identifier) {
                            if (identifier.system != SYSTEM_IDENTIFIER_ENUM["external_study_id"] &&
                                identifier.system != SYSTEM_IDENTIFIER_ENUM["external_site_id"] &&
                                identifier.system != SYSTEM_IDENTIFIER_ENUM["practice_region"]) identifiers.push(identifier);
                        });
                    };
                }).fail(function() {
                   // console.log("Problem retrieving data from server.");
                });

                if (hasValue(studyId)) {
                    studyId = $.trim(studyId);
                    var studyIdObj = {
                        system: SYSTEM_IDENTIFIER_ENUM["external_study_id"],
                        use: "secondary",
                        value: studyId
                    };

                    if (identifiers) {
                        identifiers.push(studyIdObj);
                    } else {
                        identifiers = [studyIdObj];
                    };
                };

                if (hasValue(siteId)) {
                    siteId = $.trim(siteId);
                    var siteIdObj = {
                        system: SYSTEM_IDENTIFIER_ENUM["external_site_id"],
                        use: "secondary",
                        value: siteId
                    };

                    if (identifiers) {
                        identifiers.push(siteIdObj);
                    } else {
                        identifiers = [siteIdObj];
                    };
                };

                demoArray["identifier"] = identifiers;
            };


            demoArray["gender"] = $("input[name=sex]:checked").val();

            demoArray["telecom"] = [];

            var emailVal = $("input[name=email]").val();
            if ($.trim(emailVal) != "") {
                demoArray["telecom"].push({ "system": "email", "value": $.trim(emailVal) });
            } else {
                //'__no_email__'
                demoArray["telecom"].push({ "system": "email", "value": "__no_email__" });
            };

            demoArray["telecom"].push({ "system": "phone", "use": "mobile", "value": $.trim($("input[name=phone]").val()) });
            demoArray["telecom"].push({ "system": "phone", "use": "home", "value": $.trim($("input[name=altPhone]").val()) });
        };
        tnthAjax.putDemo(userId,demoArray, targetField, sync);

    },
    "name": function(userId) {

        var firstName = $("input[name=firstname]").val();
        var lastName = $("input[name=lastname]").val();
        if (firstName != "" && lastName != "") {
            var demoArray = {};
            demoArray["resourceType"] = "Patient";
            demoArray["name"] = {
                "given": $("input[name=firstname]").val(),
                "family": $("input[name=lastname]").val()
            };
            tnthAjax.putDemo(userId,demoArray);
        };

    },
    "dob": function(userId) {
        var demoArray = {};
        var birthday = $("input[name='birthDate']").val();
        var month = $("#month").find("option:selected").val();
        var day = $("input[name='birthdayDate']").val();
        var year = $("input[name='birthdayYear']").val();
        var birthDate = "";

        if (birthday == "") {
            if (month != "" && day != "" && year != "") {
                birthDate = year + "-" + month + "-" + day;
            };
        };
        if (birthday  != "" || birthDate != "") {
            demoArray["resourceType"] = "Patient";
            demoArray["birthDate"] = (birthday != "" ? birthday: birthDate);
            tnthAjax.putDemo(userId,demoArray);
        }
    },
    "orgs": function(userId) {

        var orgIDs = $("#userOrgs input[name='organization']:checked").map(function(){
            return { reference: "api/organization/"+$(this).val() };
        }).get();

        //console.log("org ids" + orgIDs)

        if (typeof orgIDs === 'undefined'){
            orgIDs = [0]  // special value for `none of the above`
        };


        var demoArray = {};
        demoArray["resourceType"] = "Patient";
        demoArray["careProvider"] = orgIDs;
        tnthAjax.putDemo(userId, demoArray);
    },
    "coreData": function(userId) {
        var demoArray = {};
        demoArray["resourceType"] = "Patient";
        demoArray["extension"] = [];
        if ($("#userEthnicity").length > 0) {
            var ethnicityIDs = $("#userEthnicity input:checked").map(function(){
                return { code: $(this).val(), system: "http://hl7.org/fhir/v3/Ethnicity" };
            }).get();
            demoArray["extension"].push(
                { "url": SYSTEM_IDENTIFIER_ENUM["ethnicity"],
                    "valueCodeableConcept": {
                        "coding": ethnicityIDs
                    }
                }
            );
        }
        if ($("#userRace").length > 0) {
            var raceIDs = $("#userRace input:checkbox:checked").map(function(){
                return { code: $(this).val(), system: "http://hl7.org/fhir/v3/Race" };
            }).get();
            demoArray["extension"].push(
                { "url": SYSTEM_IDENTIFIER_ENUM["race"],
                    "valueCodeableConcept": {
                        "coding": raceIDs
                    }
                }
            );
        }
        tnthAjax.putDemo(userId,demoArray);
    }
};
/*
 * helper Object for initializing profile sections
 */
var Profile = function(subjectId, currentUserId) {

    this.subjectId = subjectId;
    this.currentUserId = currentUserId;

    this.onBeforeSectionsLoad = function() {
        $("#mainDiv").addClass("profile");
    };

    this.onSectionsDidLoad = function() {
        /*
         * Note, this attach loader indicator to element with the class data-loader-container,
         * in order for this to work, the element needs to have an id attribute
         */
        var self = this;
        setTimeout(function() {
            $("#profileForm [data-loader-container]").each(function() {
                var attachId = $(this).attr("id");
                if (!hasValue(attachId)) return false;
                self.getSaveLoaderDiv("profileForm", attachId);
                var targetFields = $(this).find("input, select");
                if (targetFields.length > 0) {
                    targetFields.each(function() {
                        if ($(this).attr("type") == "hidden") return false;
                            $(this).attr("data-save-container-id", attachId);
                            var triggerEvent = $(this).attr("data-trigger-event");
                            if (!hasValue(triggerEvent)) triggerEvent = $(this).attr("type") == "text" ? "blur" : "change";
                            $(this).on(triggerEvent, function(e) {
                            e.stopPropagation();
                            var valid = this.validity ? this.validity.valid : true;
                            if (valid) {
                                var hasError = false;
                                if ($(this).attr("data-error-field")) {
                                  var customErrorField = $("#" + $(this).attr("data-error-field"));
                                  if (customErrorField.length > 0) {
                                    if (customErrorField.text() != "") hasError = true;
                                    else hasError = false;
                                  } else hasError = false;
                                };
                            if (!hasError && !$(this).attr("data-update-on-validated")) assembleContent.demo(self.subjectId,true, $(this));
                        };
                    });
                });
              };
          });

          $("#profileForm .profile-item-container.editable").each(function() {
              $(this).prepend('<input type="button" class="btn profile-item-edit-btn" value="{edit}" aria-label="{editButton}"></input>'.replace("{edit}", i18next.t("Edit")).replace("{editButton}", i18next.t("Edit Button")));
          });

          $("#profileForm .profile-item-edit-btn").each(function() {
              $(this).on("click", function(e) {
                e.preventDefault();
                var container = $(this).closest(".profile-item-container");
                container.toggleClass("edit");
                $(this).val(container.hasClass("edit") ? i18next.t("DONE") : i18next.t("EDIT"));
                if (!container.hasClass("edit")) {
                    var sections = container.attr("data-sections") ? container.attr("data-sections").split(",") : false;
                    if (sections) {
                        sections.forEach(function(sectionId) {
                            var errorText = container.find(".error-icon").text();
                            if (!hasValue(errorText) && fillViews[sectionId]) fillViews[sectionId]();
                        });
                    }
                };
              });
          });
        }, 1000);
    }
    this.initSections = function(callback) {
        var self = this;
        $("[data-profile-section-id]").each(function() {
            self.initSection($(this).attr("data-profile-section-id"));
        });
        if (callback) {
            setTimeout(function() {
                callback();
            }, 300);
        }
    };
    this.initSection = function(type) {
        switch(String(type).toLowerCase()) {
            case "demo":
                this.initBirthdaySection();
                this.initEmailSection();
                this.initPhoneSection();
                this.initAltPhoneSection();
                break;
            case "patientonly":
                this.initPatientReportSection();
                this.initAssessmentListSection();
                this.initClinicalQuestionsSection();
                this.initPatientEmailFormSection();
                this.initDeceasedSection();
                break;
            case "communication":
                this.initResetPasswordSection();
                this.initCommunicationSection();
            case "birthday":
                this.initBirthdaySection();
                break;
            case "locale":
                this.initLocaleSection();
                break;
            case "email":
                this.initEmailSection();
                break;
            case "patientemailform":
                this.initPatientEmailFormSection();
                break;
            case "staffemailform":
                this.initStaffRegistrationEmailSection();
                break;
            case "phone":
                this.initPhoneSection();
                break;
            case "altphone":
                this.initAltPhoneSection();
                break;
            case "resetpassword":
                this.initResetPasswordSection();
                break;
            case "timezone":
                this.initTimeZoneSection();
                break;
            case "deceased":
                this.initDeceasedSection();
                break;
            case "patientreport":
                this.initPatientReportSection();
                break;
            case "assessmentlist":
                this.initAssessmentListSection();
                break;
            case "clinicalquestions":
                this.initClinicalQuestionsSection();
                break;
            case "orgsstateselector":
                this.initOrgsStateSelectorSection();
                this.initConsentSection();
                break;
            case "orgs":
                this.initDefaultOrgsSection();
                this.initConsentSection();
                break;
            case "consent":
                this.initConsentSection();
                break;
            case "custompatientdetail":
                this.initCustomPatientDetailSection();
                break;
            case "roleslist":
                this.initRolesListSection();
                break;
            case "auditlog":
                this.initAuditLogSection();
                break;
            case "procedure":
                this.initProcedureSection();
                break;
        };
    };

    this.handleLoginAs = function(e) {
        if (e) {
            e.preventDefault();
            e.stopPropagation();
        };
        //sessionStorage does not work in private mode
        try {
          sessionStorage.setItem("loginAsPatient", "true");
        } catch(e) {
            /*
             * alert user if this is not set properly
             */
             alert(i18next.t("Unable to properly set session storage variable for login-as."));
        }
        location.replace("/login-as/" + this.subjectId);
    };

    this.getSaveLoaderDiv = function(parentID, containerID) {
        var el = $("#" + containerID + "_load");
        if (el.length === 0) {
            var c = $("#" + parentID + " #" + containerID);
            if (c.length > 0) {
                var snippet = '<div class="load-container">' + '<i id="' + containerID + '_load" class="fa fa-spinner fa-spin load-icon fa-lg save-info" style="margin-left:4px; margin-top:5px" aria-hidden="true"></i><i id="' + containerID + '_success" class="fa fa-check success-icon save-info" style="color: green" aria-hidden="true">Updated</i><i id="' + containerID + '_error" class="fa fa-times error-icon save-info" style="color:red" aria-hidden="true">' + i18next.t("Unable to Update.System error.") + '</i></div>';
                if (window.getComputedStyle) {
                    displayStyle = window.getComputedStyle(c.get(0), null).getPropertyValue("display");
                } else {
                    displayStyle = (c.get(0)).currentStyle.display;
                };
                if (String(displayStyle) === "block") {
                    c.append(snippet);
                } else {
                    if (String(displayStyle) === "none" || !hasValue(displayStyle)) {
                        if (c.get(0).nodeName.toUpperCase() === "DIV" || c.get(0).nodeName.toUpperCase() === "P") {
                            c.append(snippet);
                        }
                        else {
                            c.after(snippet);
                        }
                    } else {
                        c.after(snippet);
                    };
                };
            };
        };
    };

    this.initBirthdaySection = function() {
        $("#month").on("change", function() {
            $(this).trigger("focusout");
        });
        $("#year", "#date").each(function() {
            $(this).on("change", function() {
                $(this).trigger("blur");
            });
        });
        ["year", "month", "date"].forEach(function(fn) {
            var field = $("#" + fn);
            var triggerEvent = hasValue(field.attr("data-trigger-event")) ? field.attr("data-trigger-event") : (field.attr("type") == "text" ? "blur" : "change");
            field.on(triggerEvent, function() {
                var y = $("#year"), m = $("#month"), d = $("#date");
                var isValid = tnthDates.validateDateInputFields(m, d, y, "errorbirthday");
                if (isValid) {
                    $("#birthday").val(y.val() + "-" + m.val() + "-" + d.val());
                    $("#errorbirthday").html("");
                } else {
                    $("#birthday").val("");
                    return false;
                };
                   
            });
        });
        this.__convertToNumericField($("#date, #year"));
    };
    this.initLocaleSection = function() {
        $('#locale').on('change', function() {
            setTimeout(function(){
                window.location.reload(true);
            },1000);
        });
    };
    this.getAccessUrl = function() {
        var url = '';
        tnthAjax.accessUrl( this.subjectId, true, function(data) {
            if (!data.error) {
                url = data.url;
                $("#profileEmailErrorMessage").text("");
            } else {
                $("#profileEmailErrorMessage").text(i18next.t("failed request to get email invite url"));
            }
        });
        return url;
    }
    this.checkEmail = function(email) {
        if (hasValue(email)) {
            $("#btnPasswordResetEmail").attr("disabled", false);
            $("#btnProfileSendEmail").attr("disabled", false);
            $('#btnProfileSendEmail').removeClass('disabled');
        } else {
            if ($("#email").get(0).validity.valid) {
                $("#btnPasswordResetEmail").attr("disabled", true);
                $("#btnProfileSendEmail").attr("disabled", true);
                $('#btnProfileSendEmail').addClass('disabled');
            };
        };
    };
    this.initEmailSection = function() {
        var self = this;
        self.checkEmail($("#email").val());
        $("#email").on("blur, keyup", function() {
            self.checkEmail($(this).val());
            if ($(this).val() !== "") {
                $("#profileEmailSelect").attr("disabled", false);
            } else {
                $("#profileEmailSelect").val("").attr("disabled", true);
            };
        });
        //in profile email is validated and updated after ajax call to check unique email
        $("#email").attr("data-update-on-validated", "true").attr("data-user-id", self.subjectId);
        $("#btnProfileSendEmail").blur();
    };
    this.initPatientEmailFormSection = function() {
        var self = this;
        if (!hasValue($("#email").val())) $("#profileEmailSelect").attr("disabled", true);

        $("#profileEmailSelect").on("change", function() {
            var message = "";
            if (this.value != "" && $("#email").val() != "" && $("#erroremail").text() == "") {
                message = i18next.t("{emailType} email will be sent to {email}");
                message = message.replace("{emailType}", $(this).children("option:selected").text())
                                .replace("{email}", $("#email").val());
                $("#profileEmailMessage").html(message);
                $("#btnProfileSendEmail").removeClass("disabled");
            } else {
                $("#profileEmailMessage").text("");
                $("#btnProfileSendEmail").addClass("disabled");
            }
        });

        $("#btnProfileSendEmail").on("click", function(event) {
            event.preventDefault();
            var emailTypeElem = $("#profileEmailSelect");
            var selectedOption = emailTypeElem.children("option:selected");
            var email = $("#email").val();

            if (selectedOption.val() != "") {
                var subject = "";
                var body = "";
                var clinicName = (function() {
                    var cn = "";
                    var selectedOrg = $("#userOrgs input[name='organization']:checked");
                    if (selectedOrg.length > 0 ) cn = selectedOrg.closest("label").text();
                    if (!hasValue(cn)) cn = i18next.t("your clinic");
                    return cn;
                })();
                if (selectedOption.val() == "invite"){
                    var return_url = self.getAccessUrl();
                    if (hasValue(return_url)) {
                        $.ajax ({
                            type: "GET",
                            url: $("#patientRegistrationInviteEmailUrl").val(),
                            cache: false,
                            async: false
                        }).done(function(data) {
                            if (hasValue(data)) {
                                subject = data["subject"];
                                body = data["body"];
                            };
                        }).fail(function(xhr) {

                        });
                        body = body.replace(/url_placeholder/g, decodeURIComponent(return_url));
                    };
                }
                else { // reminder
                    body = $("#patientReminderEmailBody").html().replace(/\(clinic name\)/g, clinicName);
                    subject = $("#patientReminderEmailSubject").html().replace(/\(clinic name\)/g, clinicName);
                }
                if (hasValue(body) && hasValue(subject) && hasValue(email)) {
                    tnthAjax.invite(self.subjectId, {"subject": subject, "recipients": email, "body": body}, function(data) {
                        if (!data.error) {
                            $("#profileEmailMessage").html("<strong class='text-success'>" + i18next.t("{emailType} email sent to {emailAddress}").replace("{emailType}", selectedOption.text()).replace("{emailAddress}", email) + "</strong>");
                            $("#profileEmailSelect").val("");
                            $("#btnProfileSendEmail").addClass("disabled");

                            /*
                             * reload email audit log
                             */
                            tnthAjax.emailLog(subjectId, function(data) {
                                setTimeout(function() {
                                    fillContent.emailLog(self.subjectId, data);
                                }, 100);
                            });
                        } else {
                            $("#profileEmailMessage").text(i18next.t("Unable to send email"));
                        };
                    });
                } else  {
                    $("#profileEmailMessage").text(i18next.t("Unable to send email."));
                    if (!hasValue(body)) $("#profileEmailMessage").append("<div>" + i18next.t("Email body content is missing.") + "</div>");
                    if (!hasValue(subject)) $("#profileEmailMessage").append("<div>" + i18next.t("Email subject is missing.") + "</div>");
                    if (!hasValue(email)) $("#profileEmailMessage").append("<div>" + i18next.t("Email address is missing.") + "</div>");
                };
            } else $("#profileEmailMessage").text(i18next.t("You must select a email type"));
        });
    };
    this.initStaffRegistrationEmailSection = function() {
        if (!hasValue($("#email").val())) $("#profileEmailSelect").attr("disabled", true);

        var self = this;

        $("#btnProfileSendEmail").on("click", function(event) {
            event.preventDefault();
            var email = $("#email").val();
            var subject = "";
            var body = "";
            var return_url = "";
            var clinicName = (function() {
                var orgs = $("#userOrgs input[name='organization']:checked");
                var parentName = "";
                if (orgs.length > 0 ) {
                    orgs.each(function() {
                        if (!parentName) {
                            parentName = $(this).attr("data-parent-name");
                            if (!hasValue(parentName)) parentName = $(this).closest(".org-container[data-parent-id]").attr("data-parent-name");
                        };
                    });
                };
                var cn = parentName ? parentName: i18next.t("your clinic");
                return cn;
            })();
            $.ajax ({
                type: "GET",
                url: $("#staffRegistrationEmailUrl").val(),
                cache: false,
                async: false
            }).done(function(data) {
                if (hasValue(data)) {
                    subject = data["subject"];
                    body = data["body"];
                };
            }).fail(function(xhr) {

            });

            //provide default body content if no body content was returned from ajax call
            if (!hasValue(body)) {
                body = "<p>" + i18next.t("Hello, this is an invitation to complete your registration.") + "</p>";
                return_url = self.getAccessUrl()
                if (hasValue(return_url)) {
                    body += "<a href='" + decodeURIComponent(return_url) + "'>" + i18next.t("Verify your account to complete registration") + "</a>";
                }
            };
            if (!hasValue(subject)) {
                subject = i18next.t("Registration invite from {clinicName}").replace("{clinicName}", clinicName);
            };

            tnthAjax.invite(self.subjectId,{"subject": subject, "recipients": email, "body": body}, function(data) {
                if (!data.error) {
                    $("#profileEmailMessage").text(i18next.t("invite email sent to {email}").replace("{email}", email));
                    $("#btnProfileSendEmail").attr("disabled", true);
                } else {
                    if (data.error) $("#profileEmailErrorMessage").text(i18next.t("Unable to send email."));
                };
            });
        });
    };
    this.initCommunicationSection = function() {
        $("#communicationsContainer .tab-label").on("click", function() {
            $("#communicationsContainer .tab-label").removeClass("active");
            $(this).addClass("active");
        });
        $("#emailBodyModal").modal({"show": false});
        var subjectId = this.subjectId;
        tnthAjax.emailLog(subjectId, function(data) {
            setTimeout(function() {
                fillContent.emailLog(subjectId, data);
            }, 100);
        });
    };
    this.initPhoneSection = function() {
        this.__convertToNumericField($("#phone"));
    };
    this.initAltPhoneSection = function() {
        this.__convertToNumericField($("#altPhone"));
    };
    this.initResetPasswordSection = function() {
        var self = this;
        if (!hasValue($("#email").val())) {
            $("#btnPasswordResetEmail").attr("disabled", true);
        };
        $("#btnPasswordResetEmail").on("click", function(event) {
            event.preventDefault();
            email = $("#email").val();
            if (email) {
                tnthAjax.passwordReset(self.subjectId, function(data) {
                    if (!data.error) {
                        $("#passwordResetMessage").text(i18next.t("Password reset email sent to {email}").replace("{email}", email));
                    } else {
                        $("#passwordResetMessage").text(i18next.t("Unable to send email."));
                    };
                });
            } else {
                $("#passwordResetMessage").text(i18next.t("No email address found for user"));
            };
        });
    };
    this.initTimeZoneSection = function() {
        var self = this;
        self.getSaveLoaderDiv("profileForm", "profileTimeZoneGroup");
        $("#profileTimeZone").on("change", function() {
            $(".timezone-error").html("");
            $(".timezone-warning").html("");
            assembleContent.demo(self.subjectId,true, $(this), true);
            fillViews.timezone();
        });
    };
    this.initDeceasedSection = function() {
        this.__convertToNumericField($("#deathDay, #deathYear"));
        var self = this;
        var saveLoaderDiv = self.getSaveLoaderDiv;
        saveLoaderDiv("profileForm", "boolDeathGroup");
        $("#boolDeath").on("change", function() {
            if (!($(this).is(":checked"))) {
                $("#deathYear").val("");
                $("#deathDay").val("");
                $("#deathMonth").val("");
                $("#deathDate").val("");
            }
            assembleContent.demo(self.subjectId, true, $(this));
        });

        ["deathDay", "deathMonth", "deathYear"].forEach(function(fn) {
            saveLoaderDiv("profileForm", $("#"+fn).attr("data-save-container-id"));
            var fd = $("#" + fn);
            var triggerEvent = fd.attr("type") == "text" ? "blur": "change";
            var self = this;
            fd.on(triggerEvent, function() {
                 var d = $("#deathDay");
                 var m = $("#deathMonth");
                 var y = $("#deathYear");
                 if (d.val() != "" && m.val() != "" && y.val() != "") {
                    if (d.get(0).validity.valid && m.get(0).validity.valid && y.get(0).validity.valid) {
                        var errorMsg = tnthDates.dateValidator(d.val(), m.val(), y.val(), true);
                        if (errorMsg === "") {
                            $("#deathDate").val(y.val()+"-"+m.val()+"-"+d.val());
                            $("#boolDeath").prop("checked", true);
                            $("#errorDeathDate").text("");
                            assembleContent.demo(self.subjectId, true, $(this));
                        } else {
                            $("#errorDeathDate").text(errorMsg);
                        };
                    };
                };
            });
        });
    };
    this.initPatientReportSection = function() {
        var self = this;
        tnthAjax.patientReport(self.subjectId, function(data) {
            fillContent.patientReport(data);
        });
    };
    this.initAssessmentListSection = function() {
        var self = this;
        tnthAjax.assessmentList(self.subjectId, function(data) {
            fillContent.assessmentList(data);
        });
    };
    this.initOrgsStateSelectorSection = function() {
        var subjectId = this.subjectId;
        var stateDict={AL: i18next.t("Alabama"),AK: i18next.t("Alaska"), AS: i18next.t("American Samoa"),AZ: i18next.t("Arizona"),AR:i18next.t("Arkansas"),CA: i18next.t("California"),CO:i18next.t("Colorado"),CT:i18next.t("Connecticut"),DE:i18next.t("Delaware"),DC:i18next.t("District Of Columbia"),FM: i18next.t("Federated States Of Micronesia"),FL:i18next.t("Florida"),GA:i18next.t("Georgia"),GU:i18next.t("Guam"),HI:i18next.t("Hawaii"),ID:i18next.t("Idaho"),IL:i18next.t("Illinois"),IN:i18next.t("Indiana"),IA:i18next.t("Iowa"),KS:i18next.t("Kansas"),KY:i18next.t("Kentucky"),LA:i18next.t("Louisiana"),ME:i18next.t("Maine"),MH:i18next.t("Marshall Islands"),MD:i18next.t("Maryland"),MA:i18next.t("Massachusetts"),MI:i18next.t("Michigan"),MN:i18next.t("Minnesota"),MS:i18next.t("Mississippi"),MO:i18next.t("Missouri"),MT:i18next.t("Montana"),NE: i18next.t("Nebraska"),NV:i18next.t("Nevada"),NH:i18next.t("New Hampshire"),NJ:i18next.t("New Jersey"),NM:i18next.t("New Mexico"),NY:i18next.t("New York"),NC:i18next.t("North Carolina"),ND:i18next.t("North Dakota"),MP:i18next.t("Northern Mariana Islands"),OH:i18next.t("Ohio"),OK:i18next.t("Oklahoma"),OR:i18next.t("Oregon"),PW:i18next.t("Palau"),PA:i18next.t("Pennsylvania"),PR:i18next.t("Puerto Rico"),RI:i18next.t("Rhode Island"),SC:i18next.t("South Carolina"),SD:i18next.t("South Dakota"),TN:i18next.t("Tennessee"),TX:i18next.t("Texas"),UT:i18next.t("Utah"),VT:i18next.t("Vermont"),VI:i18next.t("Virgin Islands"),VA:i18next.t("Virginia"),WA:i18next.t("Washington"),WV:i18next.t("West Virginia"),WI:i18next.t("Wisconsin"),WY:i18next.t("Wyoming")};
        this.getSaveLoaderDiv("profileForm", "userOrgs");
        $("#stateSelector").on("change", function() {
            var selectedState = $(this).find("option:selected"), container = $("#" + selectedState.val() + "_container");
            var defaultPrompt = i18next.t("What is your main clinic for prostate cancer care");
            $("#userOrgsInfo").hide();
            if (selectedState.val() != "") {
                if (selectedState.val() == "none") {
                    $(".state-container, .noOrg-container").hide();
                    $(".clinic-prompt").text("").hide();
                    $("#noOrgs").prop("checked", true).trigger("click");
                    //send of ajax to update org to 0 here
                } else {
                    if (container.length > 0) {
                        $(".state-container").hide();
                        $(".clinic-prompt").text(defaultPrompt + " in " + selectedState.text() + "?").show();
                        $(".noOrg-container").show();
                        $("#noOrgs").prop("checked", false);
                        container.show();
                    } else {
                        $(".state-container, .clinic-prompt, .noOrg-container").hide();
                        $("#userOrgsInfo").show();
                    };
                };
            } else {
                $(".state-container, .noOrg-container").hide();
                $(".clinic-prompt").text("").hide();
            };
        });
        $.ajax ({
            type: "GET",
            url: "/api/organization",
            async: false
        }).done(function(data) {
            if (data && data.entry) {
                var entry = data.entry, states = {}, contentHTML = "";
                /*
                * populate orgs list object
                */
                OT.populateOrgsList(entry);
                var orgsList = OT.getOrgsList();

                /**** draw state select element first to gather all states
                    assign orgs to each state in array
                ***/
                entry.forEach(function(item) {
                    var __state = "";
                    if (item.identifier) {
                        (item.identifier).forEach(function(region) {
                            if (region.system === SYSTEM_IDENTIFIER_ENUM["practice_region"] && region.value) {
                                __state = (region.value).split(":")[1];
                                if (!states[__state]) {
                                    states[__state] = [item.id];
                                    $("#userOrgs .main-state-container").prepend("<div id='" + __state + "_container' state='" + __state + "' class='state-container'></div>");
                                } else {
                                    (states[__state]).push(item.id);
                                };

                                if ($("#stateSelector option[value='" + __state + "']").length === 0) {
                                    $("#stateSelector").append("<option value='" + __state + "'>" + stateDict[__state] + "</option>");
                                };
                                /*
                                * assign state for each item
                                */
                                orgsList[item.id].state = __state;
                            };
                        });
                    };
                });

                /*
                * If an organization is a top level org and has child orgs,
                * we render legend for it.  This will prevent the organization from being selected by the user.
                * Note: a hidden input field is rendered for the organization so it can still be referenced by the child orgs if necessary.
                */
                var parentOrgs = $.grep(entry, function(item) {
                    return parseInt(item.id) !== 0 && !item.partOf;
                });

                /*
                 * sort parent orgs so ones with children displayed first
                 */
                parentOrgs = parentOrgs.sort(function(a, b) {
                    var oo_1 = orgsList[a.id];
                    var oo_2 = orgsList[b.id];
                    if (oo_1 && oo_2) {
                        if (oo_1.children.length > 0 && oo_2.children.length > 0) {
                            if (a.name < b.name) return -1;
                            if (a.name > b.name) return 1;
                            return 0;
                        }
                        else if (oo_1.children.length > 0 && oo_2.children.length == 0) return -1;
                        else if (oo_2.children.length > 0 && oo_1.children.length == 0) return 1;
                        else {
                            if (a.name < b.name) return -1;
                            if (a.name > b.name) return 1;
                            return 0;
                        };
                    } else return 0;
                });

                parentOrgs.forEach(function(item) {
                    var state = orgsList[item.id].state;
                    if ($("#" + state + "_container").length > 0) {
                        var oo = orgsList[item.id];
                        if (oo.children.length > 0) {
                            contentHTML = "<legend orgId='{orgId}'>{translatedOrgName}</legend>";
                            contentHTML += "<input class='tnth-hide' type='checkbox' name='organization' parent_org='true' org_name='{orgName}' ";
                            contentHTML += " id='{orgId}_org' value='{orgId}' />";
                            contentHTML = contentHTML.replace(/\{orgId\}/g, item.id)
                                                    .replace(/\{orgName\}/g, item.name)
                                                    .replace(/\{translatedOrgName\}/g, i18next.t(item.name));
                        } else {
                            /*
                             * also need to check for top level orgs that do not have children and render those
                             */
                            contentHTML = "<div class='radio'>" +
                                    "<label><input class='clinic' type='radio' id='{orgId}_org' value='{orgId}' state='{state}' name='organization' data-parent-name='{orgName}' data-parent-id='{orgId}'>{translatedOrgName}</label>" +
                                    "</div>";
                            contentHTML = contentHTML.replace(/\{orgId\}/g, item.id)
                                                .replace(/\{state\}/g, state)
                                                .replace(/\{orgName\}/g, item.name)
                                                .replace(/\{translatedOrgName\}/g, i18next.t(item.name));
                        };
                        $("#" + state + "_container").append(contentHTML);
                    };
                });

                /**** draw input element(s) that belongs to each state based on parent organization id ***/
                var childOrgs = $.grep(entry, function(item) {
                    return parseInt(item.id) !== 0 && item.partOf;
                });

                // sort child clinics in alphabetical order
                childOrgs = childOrgs.sort(function(a,b){
                    if (a.name < b.name) return 1;
                    if (a.name > b.name) return -1;
                    return 0;
                });

                childOrgs.forEach(function(item) {
                    var parentId = (item.partOf.reference).split("/")[2];
                    if (parentId) {
                        var parentState = (function(o) {
                            var s = "", found = false;
                            for (var state in states) {
                                if (!found) {
                                    (states[state]).forEach(function(i) {
                                        if (i == o) {
                                           s = state;
                                           found = true;
                                        };
                                    });
                                };
                            };
                            return s;
                        })(parentId);

                        contentHTML = "<div class='radio'>" +
                                    "<label class='indent'><input class='clinic' type='radio' id='{orgId}_org' value='{orgId}' state='{state}' name='organization' data-parent-name='{parentOrgName}' data-parent-id='{parentOrgId}'>{translatedOrgName}</label>" +
                                    "</div>";
                        contentHTML = contentHTML.replace(/\{orgId\}/g, item.id)
                                                .replace(/\{state\}/g, parentState)
                                                .replace(/\{parentOrgName\}/g, item.name)
                                                .replace(/\{parentOrgId\}/g, parentId)
                                                .replace(/\{translatedOrgName\}/g, i18next.t(item.name));

                        if ($("#" + parentState + "_container legend[orgId='" + parentId + "']").length > 0) {
                            $("#" + parentState + "_container legend[orgId='" + parentId + "']").after(contentHTML);
                        } else {
                            $("#" + parentState + "_container").append(contentHTML);
                        };
                    };
                  });

                var selectOptions = $("#stateSelector").sortOptions();
                if (selectOptions.length > 0) {
                    $("#stateSelector").empty().append(selectOptions)
                      .append("<option value='none'>" + i18next.t('Other') + "</option>")
                      .prepend("<option value='' selected>" + i18next.t('Select') + "</option>")
                      .val("");
                    $(".state-container, .clinic-prompt").hide();
                    setTimeout(function() { OT.handlePreSelectedClinic();}, 500);
                    //case of pre-selected clinic, need to check if any clinic has prechecked
                    setTimeout(function () {
                        var o = $("#userOrgs input[name='organization']:checked");
                        if (o.length > 0 && o.val() != 0) {
                            o.closest(".state-container").show();
                            $(".clinic-prompt").show();
                        };
                    }, 500);
                    $("#userOrgs input[name='organization']").each(function() {
                        if (parseInt($(this).val()) !== 0) OT.getDefaultModal(this);
                    });

                    tnthAjax.getDemo(subjectId);
                    OT.handleEvent();
                } else { // if no states found, then need to draw the orgs UI
                    $("#userOrgs .selector-show").hide();
                    setTimeout(function() { tnthAjax.getOrgs(subjectId, false, false, function() {
                        OT.filterOrgs(OT.getHereBelowOrgs());
                        OT.morphPatientOrgs();
                        $(".noOrg-container, .noOrg-container *").show();
                    }); }, 500);
                };

                if ($("#mainDiv.profile").length > 0) {
                    setTimeout(function() { tnthAjax.getConsent(subjectId, true);}, 500);
                };

                $("#clinics").attr("loaded", true);
            };

        }).fail(function(xhr) {
            tnthAjax.sendError(xhr, "/api/organization", subjectId);
        });
    };
    this.initDefaultOrgsSection = function() {
        var subjectId = this.subjectId;
        this.getSaveLoaderDiv("profileForm", "userOrgs");
        setTimeout(function() { tnthAjax.getOrgs(subjectId, false, false,
                function() {
                    tnthAjax.getDemo(subjectId, false, false, function() {
                        if ((typeof leafOrgs != "undefined") && leafOrgs) OT.filterOrgs(leafOrgs);
                        if ($("#requireMorph").val()) OT.morphPatientOrgs();
                        setTimeout(function() { tnthAjax.getConsent(subjectId);}, 500);
                        $("#clinics").attr("loaded", true);
                    });
                });}, 500);
    };
    this.initConsentSection = function() {
        $("#consentHistoryModal").modal({"show": false});
        $(".consent-modal").each(function() {
            var agreemntUrl = $(this).find(".agreement-url").val();
            if (/stock\-org\-consent/.test(agreemntUrl)) {
                $(this).find(".terms-wrapper").hide();
            };
        });
        $("#consentContainer input[name='toConsent']").each(function() {
            $(this).on("click", function(e) {
                e.stopPropagation();
                $("#consentContainer button.btn-consent-close, #consentContainer button[data-dismiss]").attr("disabled", true);
                var orgId = $(this).attr("data-org");
                var userId = $("#fillOrgs").attr("userId");
                $("#" + orgId + "_loader").show();
                if ($(this).val() == "yes") {
                    (function(orgId) {
                        var params = CONSENT_ENUM["consented"];
                        params.org = orgId;
                        params.agreementUrl = $("#" + orgId + "_agreement_url").val();
                        setTimeout(function() { tnthAjax.setConsent(userId, params);}, 10);
                        setTimeout(function() { tnthAjax.removeObsoleteConsent();}, 100);
                    })(orgId);
                }
                else {
                    tnthAjax.deleteConsent(subjectId, {"org":orgId});
                    setTimeout(function() { tnthAjax.removeObsoleteConsent();}, 100);
                };
                setTimeout(function() { tnthAjax.reloadConsentList(userId);}, 500);
                setTimeout(function() { $(".modal").modal("hide");}, 250);
            });
        });
        $(document).delegate("#consentContainer button[data-dismiss]", "click", function(e) {
            e.preventDefault();
            e.stopPropagation();
            setTimeout(function() { location.reload();}, 10);
        });
        $("#consentContainer .modal").each(function() {
            $(this).on("hidden.bs.modal", function() {
                if ($("#consentContainer input[name='toConsent']:checked").length > 0) {
                    var userId = $("#fillOrgs").attr("userId");
                    assembleContent.demo(userId ,true, $("#userOrgs input[name='organization']:checked"), true);
                };
            });
            $(this).on("show.bs.modal", function() {
                $("#consentContainer .loading-message-indicator").hide();
                $("#consentContainer button.btn-consent-close, #consentContainer button[data-dismiss]").attr("disabled", false).show();
                var checkedOrg = $("#userOrgs input[name='organization']:checked");
                var shortName = OT.getShortName(checkedOrg.val());
                if (hasValue(shortName)) {
                    $(this).find(".consent-clinic-name").text(i18next.t(shortName));
                };
                $("#consentContainer input[name='toConsent']").each(function(){
                    $(this).prop("checked", false);
                });
                var agreement_url = $(this).find(".agreement-url").val();
                if (/stock\-org\-consent/.test(agreement_url)) {
                    $(".terms-wrapper").hide();
                };
                var self = $(this);
                $(this).find(".content-loading-message-indicator").fadeOut(50, function() {
                    self.find(".main-content").removeClass("tnth-hide");
                });
            });
        });
    };
    this.checkDiagnosis = function() {
        var diag = $("#pca_diag_yes");
        var self = this;
        if (diag.is(":checked")) {
            diag.parents(".pat-q").nextAll().fadeIn();
        } else {
            diag.parents(".pat-q").nextAll().fadeOut();
        };
        if (self.currentUserId !== self.subjectId) {
            if (!$("#patientQ input[type='radio']").is(":checked")) {
                $("#patientQContainer").append("<span class='text-muted'>" + i18next.t("no answers provided") + "</span>");
            };
        };
    };
    this.initProcedureSection = function() {
        var subjectId = $("#profileProcSubjectId").val();
        tnthAjax.treatmentOptions(subjectId,null, function(data) {
            if (!data.error) {
                fillContent.treatmentOptions(data);
            };
        });

        if (subjectId) {
            tnthAjax.getProc(subjectId, false);
        };
    };
    this.initClinicalQuestionsSection = function() {
            $("#patientQ").show();
            //don't show treatment
            $("#patTx").remove();
            $("#patientQ hr").hide();
            var self = this;

            if (self.currentUserId !== self.subjectId) {
                $("#patientQ input[type='radio']").each(function() {
                    $(this).attr("disabled", "disabled");
                });
                $("#biopsy_day, #biopsy_month, #biopsy_year").each(function() {
                    $(this).attr("disabled", true);
                });
            };

            if (hasValue(self.subjectId)) {
                $(".pat-q input:radio").on("click",function(){
                    var thisItem = $(this);
                    var toCall = thisItem.attr("name")
                    // Get value from div - either true or false
                    var toSend = thisItem.val();
                    if (toCall != "biopsy") {
                        tnthAjax.postClinical(self.subjectId,toCall,toSend, $(this).attr("data-status"), $(this));
                    };
                    if (toSend == "true" || toCall ==  "pca_localized") {
                        if (toCall == "biopsy") {
                            if ($("#biopsyDate").val() == "") {
                                return true;
                            }
                            else {
                              //$("#biopsyDate").datepicker("hide").blur();
                              tnthAjax.postClinical(self.subjectId, toCall, toSend, "", $(this), {"issuedDate": $("#biopsyDate").val()});
                            };
                        };
                        thisItem.parents(".pat-q").nextAll().fadeIn();
                    } else {
                        if (toCall == "biopsy") {
                            tnthAjax.postClinical(self.subjectId, toCall, "false", $(this).attr("data-status"), $(this));
                            ["pca_diag", "pca_localized"].forEach(function(fieldName) {
                                $("input[name='" + fieldName + "']").each(function() {
                                    $(this).prop("checked", false);
                                });
                            });
                            if ($("input[name='pca_diag']").length > 0) {
                                tnthAjax.putClinical(self.subjectId,"pca_diag","false", $(this));
                            };
                            if ($("input[name='pca_localized']").length > 0) {
                                tnthAjax.putClinical(self.subjectId,"pca_localized","false", $(this));
                            };
                        } else if (toCall == "pca_diag") {
                            ["pca_localized"].forEach(function(fieldName) {
                              $("input[name='" + fieldName + "']").each(function() {
                                  $(this).prop("checked", false);
                              });
                            });
                            if ($("input[name='pca_localized']").length > 0) {
                                tnthAjax.putClinical(self.subjectId,"pca_localized","false", $(this));
                            };
                        }
                        thisItem.parents(".pat-q").nextAll().fadeOut();
                    };
                });
            };

            [{
                "fields": $("#patientQ input[name='biopsy']"),
                "containerId": "patBiopsy"
            },
            {
                "fields": $("#patientQ input[name='pca_diag']"),
                "containerId": "patDiag"
            },
            {
                "fields": $("#patientQ input[name='pca_localized']"),
                "containerId": "patMeta"
            }
            ].forEach( function(item) {
                item.fields.each(function() {
                     self.getSaveLoaderDiv("profileForm", item.containerId);
                    $(this).attr("data-save-container-id", item.containerId);
                });
            });

            //wait for ajax calls to finish?
            //hide rest of the questions if the patient hasn't been diagnosed with prostate cancer
            var self = this;
            setTimeout(function() {
                profileObj.checkDiagnosis();
                fillViews.clinical();
            }, 1000);
    };
    this.manualEntryModalVis = function(hide) {
        if (hide) {
            $("#manualEntryButtonsContainer").hide();
            $("#manualEntryLoader").show();
        } else {
            $("#manualEntryButtonsContainer").show();
            $("#manualEntryLoader").hide();
        };
    };
    this.continueToAssessment = function(method, completionDate, assessment_url) {
        if (hasValue(assessment_url)) {
            var still_needed = false;
            var self = this;
            var subjectId = this.subjectId;
            tnthAjax.getStillNeededCoreData(subjectId, true, function(data) {
                if (data && ! data.error && data.length > 0) {
                    still_needed = true;
                };
            }, method);

            /*
             * passing additional query params
             */
            if (/\?/.test(assessment_url)) {
                assessment_url += "&entry_method=" + method;
            }
            else{
                assessment_url += "?entry_method=" + method;
            };

            if (method === "paper") {
                assessment_url += "&authored=" + completionDate;
            };

            var winLocation = !still_needed ? assessment_url : "/website-consent-script/" + $("#manualEntrySubjectId").val() + "?entry_method=" + method + "&redirect_url=" + encodeURIComponent(assessment_url);

            self.manualEntryModalVis(true);

            setTimeout(function() {
                self.manualEntryModalVis();
            }, 2000);

            setTimeout(function() { window.location = winLocation;}, 100);

        } else {
            $("#manualEntryMessageContainer").html(i18next.t("The user does not have a valid assessment link."));
        };
    };
    this.initCustomPatientDetailSection = function() {
        var subjectId = this.subjectId;
        var self = this;

        $("#profileEmailSelect").attr("disabled", !hasValue($("#email").val())? true: false);

        $("#loginAsButton").on("click", function(e) {
            e.preventDefault();
            e.stopPropagation();
            self.handleLoginAs(e);
        });

        //fix for safari
        $(window).on("beforeunload", function() {
            if (navigator.userAgent.indexOf('Safari') !== -1 && navigator.userAgent.indexOf('Chrome') === -1) {
                $("#manualEntryButtonsContainer").show();
                $("#manualEntryLoader").hide();
                $("#manualEntryModal").modal("hide");
            }
        });

        $("#manualEntryModal").on("show.bs.modal", function() {
            $("#manualEntryBodyLoader").show();
            $("#manualEntryMain").hide();
        });
        $("#manualEntryModal").on("shown.bs.modal", function() {

            $("#manualEntryMessageContainer").text("");
            $("#errorCompletionDate").text("");
            $("#meSubmit").attr("disabled", false);
            /*
            * get GMT date/time for today
            */
            var todayObj = tnthDates.getTodayDateObj();
            $("#qCompletionDay").val(todayObj.displayDay);
            $("#qCompletionMonth").val(todayObj.displayMonth);
            $("#qCompletionYear").val(todayObj.displayYear);
            $("#qCompletionDate").val(todayObj.gmtDate);
            $("#qToday").val(todayObj.gmtDate);

            if ($("#paper").is(":checked")) {
                $("#manualEntryCompletionDateContainer").show();
            };
            //get consent date
            tnthAjax.getConsent(subjectId, true, function(data) {
                var dataArray = [];
                if (data && data["consent_agreements"] && data["consent_agreements"].length > 0) {
                    dataArray = data["consent_agreements"].sort(function(a,b){
                         return new Date(b.signed) - new Date(a.signed);
                    });
                };
                if (dataArray.length > 0) {
                    /*
                     * filtered out non-deleted items from all consents
                     */
                    var items = $.grep(dataArray, function(item) {
                        return !item.deleted && item.status == "consented";
                    });
                    /*
                     * consent date in GMT
                     */
                    if (items.length > 0) {
                        $("#manualEntryConsentDate").val(items[0].signed);
                    };
                };
            });

            setTimeout(function() {
                $("#manualEntryBodyLoader").hide();
                $("#manualEntryMain").show();
            }, 10);
        });

        $("input[name='entryMethod']").on("click", function() {
            if ($(this).is(":checked")) {
                $("#manualEntryModal .error-message").text("");
                $("#meSubmit").attr("disabled", false);
                if ($(this).val() == "interview_assisted") {
                    /*
                    * if method is interview assisted,
                    * reset completion date to GMT date/time for today
                    */
                    var todayObj = tnthDates.getTodayDateObj();
                    $("#qCompletionDay").val(todayObj.displayDay);
                    $("#qCompletionMonth").val(todayObj.displayMonth);
                    $("#qCompletionYear").val(todayObj.displayYear);
                    $("#qCompletionDate").val(todayObj.gmtDate);
                };
            };
        });
        $("#paper").on("click", function() {
            $("#manualEntryCompletionDateContainer").show();
        });
        $("#interviewAssisted").on("click", function() {
            $("#manualEntryCompletionDateContainer").hide();
        });

        self.__convertToNumericField($("#qCompletionDay, #qCompletionYear"));


        ["qCompletionDay", "qCompletionMonth", "qCompletionYear"].forEach(function(fn) {
            var fd = $("#" + fn);
            fd.on("change", function() {
                var d = $("#qCompletionDay");
                var m = $("#qCompletionMonth");
                var y = $("#qCompletionYear");
                var todayObj = tnthDates.getTodayDateObj();
                var td = todayObj.displayDay, tm = todayObj.displayMonth, ty = todayObj.displayYear;

                if (d.val() != "" && m.val() != "" && y.val() != "") {
                    if (d.get(0).validity.valid && m.get(0).validity.valid && y.get(0).validity.valid) {
                        var errorMsg = tnthDates.dateValidator(d.val(), m.val(), y.val());
                        var consentDate = $("#manualEntryConsentDate").val();
                        if (!hasValue(errorMsg) && hasValue(consentDate)) {
                             /*
                             * check if date entered is today, if so use today's date/time
                             */
                            if (td+tm+ty === (pad(d.val())+pad(m.val())+pad(y.val()))) {
                                $("#qCompletionDate").val(todayObj.gmtDate);
                            } else {
                                var gmtDateObj = tnthDates.getDateObj(y.val(),m.val(),d.val(),12,0,0);
                                $("#qCompletionDate").val(tnthDates.getDateWithTimeZone(gmtDateObj));
                            };
                            /*
                             * all date/time should be in GMT date/time
                             */
                            var completionDate = new Date($("#qCompletionDate").val());
                            var cConsentDate = new Date(consentDate);
                            var cToday = new Date($("#qToday").val());
                            var nCompletionDate = completionDate.setHours(0,0,0,0);
                            var nConsentDate = cConsentDate.setHours(0,0,0,0);
                            var nToday = cToday.setHours(0,0,0,0);
                            if (nCompletionDate < nConsentDate) {
                                errorMsg = i18next.t("Completion date cannot be before consent date.");
                            };
                            if (nConsentDate >= nToday) {
                                if (nCompletionDate > nConsentDate) {
                                    errorMsg = i18next.t("Completion date cannot be in the future.");
                                };
                            } else {
                                if (nCompletionDate > nToday) {
                                    errorMsg = i18next.t("Completion date cannot be in the future.");
                                };
                            };
                        };
                        if (errorMsg === "") {
                            $("#errorCompletionDate").text("");
                            $("#meSubmit").attr("disabled", false);
                        } else {
                            $("#errorCompletionDate").text(errorMsg);
                            $("#meSubmit").attr("disabled", true);
                        };
                    } else {
                        $("#meSubmit").attr("disabled", true);
                    };
                } else {
                    $("#errorCompletionDate").text(i18next.t("Completion date must be valid."));
                    $("#meSubmit").attr("disabled", true);
                };
            });
        });
        $(document).delegate("#meSubmit", "click", function(event){

            var method = $("input[name='entryMethod']:checked").val();
            var completionDate = $("#qCompletionDate").val();
            var linkUrl = "/api/present-needed?subject_id=" + $("#manualEntrySubjectId").val();

            if (method != "") {
                $("#manualEntryMessageContainer").text("");

                if (method === "paper") {

                    /*
                     * check questionnaire time windows
                     * disallow user to continue if the completion date is not in windows?
                     * but display warning
                     */

                    self.manualEntryModalVis(true);

                    var errorMsg = "";

                    tnthAjax.getCurrentQB(subjectId, tnthDates.formatDateString(completionDate, "iso-short"), null, function(data) {
                        if (!data.error) {
                            if (!(data.questionnaire_bank && Object.keys(data.questionnaire_bank).length > 0)) {
                                errorMsg = i18next.t("Invalid completion date. Date of completion is outside the days allowed.");
                            };

                            if (hasValue(errorMsg)) {
                                $("#errorCompletionDate").text(errorMsg);
                                $("#meSubmit").attr("disabled", true);
                                self.manualEntryModalVis();
                            } else {
                                $("#errorCompletionDate").text("");
                                $("#meSubmit").attr("disabled", false);
                            };

                            if (!hasValue(errorMsg)) {
                                self.continueToAssessment(method, completionDate, linkUrl);
                            };

                        };
                    });
                } else {
                    self.continueToAssessment(method, completionDate, linkUrl);
                };
            } else {
                $("#manualEntryMessageContainer").html(i18next.t("You must select a method."));
            };
        });

        tnthAjax.assessmentStatus(subjectId, function(data) {
            if (!data.error) {
                if (((data.assessment_status).toUpperCase() == "COMPLETED") &&
                    (parseInt(data.outstanding_indefinite_work) === 0)) {
                    $("#assessmentLink").attr("disabled", true);
                    $("#enterManualInfoContainer").text(i18next.t("All available questionnaires have been completed."));
                };
            };
        });
    };
    this.initRolesListSection = function() {
        var self = this;
        tnthAjax.getRoleList(function() {
            tnthAjax.getRoles(self.subjectId, true);
            $("#rolesGroup input[name='user_type']").each(function() {
                $(this).on("click", function() {
                    var roles = $("#rolesGroup input:checkbox:checked").map(function(){
                        return { name: $(this).val() };
                    }).get();
                    var toSend = {"roles": roles};
                    tnthAjax.putRoles(self.subjectId,toSend, $("#rolesLoadingContainer"));
                 });
            });
        });
    };
    this.initAuditLogSection = function() {
        tnthAjax.auditLog(this.subjectId, function(data) {
            fillContent.auditLog(data);
        });
    };
    this.__convertToNumericField = function(field) {
        if (field) {
            if (("ontouchstart" in window || window.DocumentTouch && document instanceof DocumentTouch)) {
                field.each(function() {$(this).prop("type", "tel");});
            };
        };
    };
}

var OrgObj = function(orgId, orgName, parentOrg) {
    this.id = orgId;
    this.name = orgName;
    this.children = [];
    this.parentOrgId = parentOrg;
    this.isTopLevel = false;
    this.language = null;
    this.extension = [];
};

var OrgTool = function() {
    this.TOP_LEVEL_ORGS = [];
    this.orgsList = {};
    this.initialized = false;
};
OrgTool.prototype.setUserId = function(userId) {
    $("#fillOrgs").attr("userId", userId);
};
OrgTool.prototype.getUserId = function() {
    return $("#fillOrgs").attr("userId");
}
OrgTool.prototype.inArray = function( n, array) {
  if (n && array && Array.isArray(array)) {
    var found = false;
    for (var index = 0; !found && index < array.length; index++) {
        if (array[index] == n) found = true;
    };
    return found;
  } else return false;
};
OrgTool.prototype.getElementParentOrg = function(o) {
    var parentOrg;
    if (o) {
       parentOrg = $(o).attr("data-parent-id");
       if (!hasValue(parentOrg)) parentOrg = $(o).closest(".org-container[data-parent-id]").attr("data-parent-id");
    };
    return parentOrg;
};
OrgTool.prototype.getTopLevelOrgs = function() {
  var ml = this.getOrgsList(), orgList = [];
  for (var org in ml) {
    if (ml[org].isTopLevel) orgList.push(org);
  };
  return orgList;
};
OrgTool.prototype.getOrgsList = function() {
    return this.orgsList;
};
OrgTool.prototype.filterOrgs = function(leafOrgs) {
    if (!leafOrgs) return false;
    if (leafOrgs.length == 0) return false;
    var self = this;
    $("input[name='organization']").each(function() {
        if (! self.inArray($(this).val(), leafOrgs)) {
            $(this).hide();
            if (self.orgsList[$(this).val()]) {
                if (self.orgsList[$(this).val()].children.length === 0) {
                    var l = $(this).closest("label");
                    l.hide();
                } else {
                    var l = $(this).closest("label");
                    l.addClass("data-display-only");
                };

            };
        };
    });

    var topList = self.getTopLevelOrgs();

    topList.forEach(function(orgId) {
        var allChildrenHidden = true;
        $(".org-container[data-parent-id='" + orgId + "']").each(function() {
            var subOrgs = $(this).find(".org-container");
            if (subOrgs.length > 0) {
                var allSubOrgsHidden = true;
                subOrgs.each(function() {
                     var isVisible = false;
                     $(this).find("input[name='organization']").each(function() {
                         if ($(this).is(":visible") || $(this).css("display") != "none") {
                            isVisible = true;
                            allChildrenHidden = false;
                         };
                     });

                    if (!isVisible) {
                        $(this).hide();
                    } else allSubOrgsHidden = false;

                });

                if (allSubOrgsHidden) {
                    $(this).children("label").hide();
                };

            } else {
                var ip = $(this).find("input[name='organization']");
                if (ip.length > 0) {
                    ip.each(function() {
                        if ($(this).is(":visible") || $(this).css("display") != "none") allChildrenHidden = false;
                    });
                };
            };
        });
        if (allChildrenHidden) {
            $("#fillOrgs").find("legend[orgid='" + orgId + "']").hide();
        };

    });
};
OrgTool.prototype.findOrg = function(entry, orgId) {
    var org;
    if (entry && orgId) {
        entry.forEach(function(item) {
            if (!org) {
                if (item.id == orgId) org = item;
            };
        });
    };
    return org;
};
OrgTool.prototype.populateOrgsList = function(items) {
    if (!items) return false;
    var entry = items, self = this, parentId, orgsList = self.orgsList;
    items.forEach(function(item) {
        if (item.partOf) {
            parentId = item.partOf.reference.split("/").pop();
            if (!orgsList[parentId]) {
                var o = self.findOrg(entry, parentId);
                orgsList[parentId] = new OrgObj(o.id, o.name);
            };
            orgsList[parentId].children.push(new OrgObj(item.id, item.name, parentId));
            if (orgsList[item.id]) orgsList[item.id].parentOrgId = parentId;
            else orgsList[item.id] = new OrgObj(item.id, item.name, parentId);
        } else {
            if (!orgsList[item.id]) orgsList[item.id] = new OrgObj(item.id, item.name);
            if (item.id != 0) {
                orgsList[item.id].isTopLevel = true;
                self.TOP_LEVEL_ORGS.push(item.id);
            };
        };
        if (item.extension) orgsList[item.id].extension = item.extension;
        if (hasValue(item.language)) orgsList[item.id].language = item.language;
        if (item.identifier) {
            orgsList[item.id].identifier = item.identifier;
            (item.identifier).forEach(function(identifier) {
                if (identifier.system === SYSTEM_IDENTIFIER_ENUM["shortname"]) {
                    orgsList[item.id].shortname = identifier.value;
                };
            });
        };

    });
    items.forEach(function(item) {
        if (item.partOf) {
            parentId = item.partOf.reference.split("/").pop();
            if (orgsList[item.id]) orgsList[item.id].parentOrgId = parentId;
        };
    });
    if (items.length > 0) this.initialized = true;
    return orgsList;
};
OrgTool.prototype.getShortName = function (orgId) {
    var shortName = "", orgsList = this.getOrgsList();
    if (hasValue(orgId)) {
        if (orgsList[orgId] && orgsList[orgId].shortname) {
            shortName = orgsList[orgId].shortname;
        };
    };
    return shortName;
};
OrgTool.prototype.populateUI = function() {
    var topLevelOrgs = this.getTopLevelOrgs(), container = $("#fillOrgs"), orgsList = this.orgsList, parentContent = "";
    function getState(item) {
        var s = "", found = false;
        if (item.identifier) {
            (item.identifier).forEach(function(i) {
                if (!found && (i.system === SYSTEM_IDENTIFIER_ENUM["practice_region"] && i.value)) {
                    s = (i.value).split(":")[1];
                    found = true;
                };
            });
        };
        return s;
    };

    var keys = Object.keys(orgsList);
    keys = keys.sort();

    /*
     * draw parent orgs first
     */
    var parentOrgsArray = [];

    keys.forEach(function(org) {
        if (orgsList[org].isTopLevel) {
            parentOrgsArray.push(org);
        };
    });

    /*
     * sort parent orgs by name
     */
    parentOrgsArray = parentOrgsArray.sort(function(a, b) {
        var orgA = orgsList[a], orgB = orgsList[b];
        if (orgA.name < orgB.name) return -1;
        if (orgA.name > orgB.name) return 1;
        return 0;
    });

    parentOrgsArray.forEach(function(org) {
        if (orgsList[org].children.length > 0) {
            if ($("#userOrgs legend[orgId='" + org + "']").length == 0 ) {
                parentContent = "<div id='{{orgId}}_container' class='parent-org-container'><legend orgId='{{orgId}}'>{{orgName}}</legend>"
                               + "<input class='tnth-hide' type='checkbox' name='organization' parent_org='true' org_name='{{orgName}}' id='{{orgId}}_org' state='{{state}}' value='{{orgId}}' /></div>";
                parentContent = parentContent.replace(/\{\{orgId\}\}/g, org)
                                .replace(/\{\{orgName\}\}/g, i18next.t(orgsList[org].name))
                                .replace(/\{\{state\}\}/g, getState(orgsList[org]));
                container.append(parentContent);
            };
        } else {
            if ($("#userOrgs label[id='org-label-"+ org + "']").length == 0) {
                parentContent = "<div id='{{orgId}}_container' class='parent-org-container'><label id='org-label-{{orgId}}' class='org-label'>"
                                + "<input class='clinic' type='checkbox' name='organization' parent_org='true' id='{{orgId}}_org' state='{{state}}' value='{{orgId}}' "
                                + "data-parent-id='{{orgId}}'  data-parent-name='{{orgName}}'/><span>{{orgName}}</span></label></div>";
                parentContent = parentContent.replace(/\{\{orgId\}\}/g, org)
                                .replace(/\{\{orgName\}\}/g, i18next.t(orgsList[org].name))
                                .replace(/\{\{state\}\}/g, getState(orgsList[org]));
                container.append(parentContent);
            };
        };
    });

    /*
     * draw child orgs
     */
    keys.forEach(function(org) {
        // Fill in each child clinic
        if (orgsList[org].children.length > 0) {
            var childClinic = "";
            // sort child clinic in alphabetical order
            var items = orgsList[org].children.sort(function(a,b){
                    if (a.name < b.name) return -1;
                    if (a.name > b.name) return 1;
                    return 0;
                });
            items.forEach(function(item, index) {
                var _parentOrgId = item.parentOrgId;
                var _parentOrg = orgsList[_parentOrgId];
                var _isTopLevel = _parentOrg ? _parentOrg.isTopLevel : false;
                var state = getState(orgsList[_parentOrgId]);

                if ($("#fillOrgs input[name='organization'][value='" + item.id + "']").length > 0) {
                    return true;
                };

                childClinic = "<div id='{{itemId}}_container' {{dataAttributes}} class='indent org-container {{containerClass}}'>"
                            + "<label id='org-label-{{itemId}}' class='org-label {{textClasses}}'>"
                            + "<input class='clinic' type='checkbox' name='organization' id='{{itemId}}_org' state='{{state}}' value='{{itemId}}' {{dataAttributes}} />"
                            + "<span>{{itemName}}</span>"
                            + "</label>";
                            + "</div>";
                childClinic = childClinic.replace(/\{\{itemId\}\}/g, item.id)
                                        .replace(/\{\{itemName\}\}/g, item.name)
                                        .replace(/\{\{state\}\}/g, hasValue(state)?state:"")
                                        .replace(/\{\{dataAttributes\}\}/g, (_isTopLevel ? (' data-parent-id="'+_parentOrgId+'"  data-parent-name="' + _parentOrg.name + '" ') : ""))
                                        .replace("{{containerClass}}", (orgsList[item.id].children.length > 0 ? (_isTopLevel ? "sub-org-container": ""): ""))
                                        .replace(/\{\{textClasses\}\}/g, (orgsList[item.id].children.length > 0 ? (_isTopLevel ? "text-muted": "text-muter"): ""))

                if ($("#" + _parentOrgId + "_container").length > 0) {
                    $("#" + _parentOrgId + "_container").append(childClinic);
                } else {
                    container.append(childClinic);
                };
            });
        };
    });
    if (!hasValue(container.text())) {
        container.html(i18next.t("No organizations available"));
    };
};
OrgTool.prototype.getDefaultModal = function(o) {
        if (!o) {
            return false;
        };
        var self = this;
        var orgsList = self.getOrgsList();
        var orgId = self.getElementParentOrg(o), orgName = (orgsList[orgId] && orgsList[orgId].shortname) ? orgsList[orgId].shortname : ($(o).attr("data-parent-name") || $(o).closest("label").text());
        var title = i18next.t("Consent to share information");
        var consentText = i18next.t("I consent to sharing information with <span class='consent-clinic-name'>{orgName}</span>.".replace("{orgName}", orgName));
        if (hasValue(orgId) && $("#" + orgId + "_defaultConsentModal").length === 0) {
            var s = '<div class="modal fade" id="{orgId}_defaultConsentModal" tabindex="-1" role="dialog" aria-labelledby="{orgId}_defaultConsentModal">'
                + '<div class="modal-dialog" role="document">' +
                '<div class="modal-content">' +
                '<div class="modal-header">' +
                '<button type="button" class="close" data-dismiss="modal" aria-label="{close}">' + "<span aria-hidden='true'>&times;</span></button>" +
                '<h4 class="modal-title">{title}</h4>' +
                '</div>' +
                '<div class="modal-body">' +
                '<div class="content-loading-message-indicator"><i class="fa fa-spinner fa-spin fa-2x"></i></div>' +
                '<div class="main-content tnth-hide">' +
                '<p>{consentText}</p>' +
                '<div id="{orgId}defaultConsentAgreementRadioList" class="profile-radio-list">' +
                '<label class="radio-inline">' +
                '<input type="radio" name="toConsent" id="{orgId}_consent_yes" data-org="{orgId}" value="yes"/>{yes}</label>' +
                '<br/>' +
                '<label class="radio-inline">' +
                '<input type="radio" name="toConsent" id="{orgId}_consent_no" data-org="{orgId}"  value="no"/>{no}</label>' +
                '</div>' +
                '</div>' +
                '<div id="{orgId}_consentAgreementMessage" class="error-message"></div>' +
                '</div>' +
                '<br/>' +
                '<div class="modal-footer" >' +
                '<div id="{orgId}_loader" class="loading-message-indicator"><i class="fa fa-spinner fa-spin fa-2x"></i></div>' +
                '<button type="button" class="btn btn-default btn-consent-close" data-org="{orgId}" data-dismiss="modal" aria-label="{close}">{close}</button>' +
                '</div></div></div></div>';
                s = s.replace(/\{orgId\}/g, orgId)
                    .replace(/\{close\}/g, i18next.t("Close"))
                    .replace(/\{yes\}/g, i18next.t("Yes"))
                    .replace(/\{no\}/g, i18next.t("No"))
                    .replace(/\{title\}/g, title)
                    .replace(/\{consentText\}/g, consentText);
            if ($("#defaultConsentContainer").length === 0) {
                $("body").append("<div id='defaultConsentContainer'></div>");
            };
            $("#defaultConsentContainer").append(s);
            $("#" + orgId + "_defaultConsentModal input[name='toConsent']").each(function() {
                $(this).on("click", function(e) {
                    e.stopPropagation();
                    var orgId = $(this).attr("data-org");
                    var userId = OT.getUserId();
                    $("#" + orgId + "_defaultConsentModal button.btn-consent-close, #" + orgId + "_defaultConsentModal button[data-dismiss]").attr("disabled", true);
                    $("#" + orgId + "_loader").show();
                    if ($(this).val() == "yes") {
                        setTimeout("tnthAjax.setDefaultConsent(" + userId + "," +  orgId + ");", 100);
                    } else {
                        tnthAjax.deleteConsent(userId, {"org":orgId});
                        setTimeout(function() { tnthAjax.removeObsoleteConsent(); }, 100);
                    };
                        setTimeout(function() { tnthAjax.reloadConsentList(self.userId); }, 500);
                    setTimeout(function() { $(".modal").modal("hide");}, 250);
                });
             });
             $(document).delegate("#" + orgId + "_defaultConsentModal button[data-dismiss]", "click", function(e) {
                e.preventDefault();
                e.stopPropagation();
                setTimeout("location.reload();", 10);
             });
             $("#" + orgId + "_defaultConsentModal").on("hidden.bs.modal", function() {
                if ($(this).find("input[name='toConsent']:checked").length > 0) {
                    $("#userOrgs input[name='organization']").each(function() {
                        $(this).removeAttr("data-require-validate");
                    });
                    var userId = OT.getUserId();
                    assembleContent.demo(userId ,true, $("#userOrgs input[name='organization']:checked"), true);
                };
             }).on("shown.bs.modal", function() {
                var checkedOrg = $("#userOrgs input[name='organization']:checked");
                var shortName = self.getShortName(checkedOrg.val());
                if (hasValue(shortName)) {
                    $(this).find(".consent-clinic-name").text(i18next.t(shortName));
                };
                $(this).find("input[name='toConsent']").each(function(){
                    $(this).prop("checked", false);
                });
                $(this).find("button.btn-consent-close, button[data-dismiss]").attr("disabled", false).show();
                $(this).find(".content-loading-message-indicator").fadeOut(50, function() {
                    $("#" + orgId + "_defaultConsentModal .main-content").removeClass("tnth-hide");
                });
             });
        };
        return $("#" + orgId + "_defaultConsentModal");
};
OrgTool.prototype.handlePreSelectedClinic = function() {
    if ((typeof preselectClinic != "undefined") && hasValue(preselectClinic)) {
        var ob = $("#userOrgs input[value='"+preselectClinic+"']");
        if (ob.length > 0) {
            ob.prop("checked", true);
            var parentOrg = this.getElementParentOrg(this.getSelectedOrg());
            var userId = this.getUserId();
            if (!tnthAjax.hasConsent(userId, parentOrg)) {
                var __modal = OT.getConsentModal();
                if (__modal) {
                    ob.attr("data-require-validate", "true");
                     __modal.on("hidden.bs.modal", function() {
                        if ($(this).find("input[name='toConsent']:checked").length > 0) {
                              $("#userOrgs input[name='organization']").each(function() {
                                $(this).removeAttr("data-require-validate");
                              });
                        };
                    });
                } else {
                    tnthAjax.setDefaultConsent(userId, parentOrg);
                };
            };
            var stateContainer = ob.closest(".state-container");
            if (stateContainer.length > 0) {
                var st = stateContainer.attr("state");
                if (hasValue(st)) {
                    $("#stateSelector").find("option[value='" + st + "']").prop("selected", true).val(st);
                    stateContainer.show();
                };
            };
        };
    };
};
OrgTool.prototype.getSelectedOrg = function() {
    return $("#userOrgs input[name='organization']:checked");
};
OrgTool.prototype.getConsentModal = function(parentOrg) {
    if (!hasValue(parentOrg)) {
        parentOrg = this.getElementParentOrg(this.getSelectedOrg());
    };
    if (hasValue(parentOrg)) {
        var __modal = $("#" + parentOrg + "_consentModal");
        if (__modal.length > 0) return __modal;
        else {
            var __defaultModal = this.getDefaultModal(this.getSelectedOrg() || $("#userOrgs input[name='organization'][value='"+parentOrg+"']"));
            if (__defaultModal && __defaultModal.length > 0) return __defaultModal;
            else return false;
        };
    } else return false;
};
OrgTool.prototype.handleEvent = function() {
    $("#userOrgs input[name='organization']").each(function() {
        $(this).attr("data-save-container-id", "userOrgs");
        $(this).on("click", function(e) {
            var userId = OT.getUserId();
            var parentOrg = OT.getElementParentOrg(this);
            if ($(this).prop("checked")){
                if ($(this).attr("id") !== "noOrgs") {
                    $("#noOrgs").prop('checked',false);
                    if ($("#btnProfileSendEmail").length > 0) $("#btnProfileSendEmail").attr("disabled", false);
                } else {
                    $("#userOrgs input[name='organization']").each(function() {
                        //console.log("in id: " + $(this).attr("id"))
                       if ($(this).attr("id") !== "noOrgs") {
                            $(this).prop('checked',false);
                       } else {
                            if (typeof sessionStorage != "undefined" && sessionStorage.getItem("noOrgModalViewed")) sessionStorage.removeItem("noOrgModalViewed");
                       };
                    });
                    if ($("#btnProfileSendEmail").length > 0) $("#btnProfileSendEmail").attr("disabled", true);
                };

            } else {
                var isChecked = $("#userOrgs input[name='organization']:checked").length > 0;
                if (!isChecked) {
                    //do not attempt to update if all orgs are unchecked for staff/staff admin
                    var isStaff = false;
                     $("#rolesGroup input[name='user_type']").each(function() {
                        if (!isStaff && ($(this).is(":checked") && ($(this).val() == "staff" || $(this).val() == "staff_admin"))) {
                            $("#userOrgs .help-block").addClass("error-message").text(i18next.t("Cannot uncheck.  A staff member must be associated with an organization"));
                            isStaff = true;
                        };
                     });
                     if (!isStaff) $("#userOrgs .help-block").removeClass("error-message").text("");
                     else return false;
                    if (typeof sessionStorage != "undefined" && sessionStorage.getItem("noOrgModalViewed")) sessionStorage.removeItem("noOrgModalViewed");
                };
            };
            setTimeout(function() { tnthAjax.getOptionalCoreData(userId, false, $(".profile-item-container[data-sections='detail']")); }, 100);

            $("#userOrgs .help-block").removeClass("error-message").text("");

            if ($(this).attr("id") !== "noOrgs" && $("#fillOrgs").attr("patient_view")) {
                if (tnthAjax.hasConsent(userId, parentOrg)) {
                    assembleContent.demo(userId,true, $(this), true);
                } else {
                    var __modal = OT.getConsentModal();
                    if (__modal.length > 0) __modal.modal("show");
                    else {
                        tnthAjax.setDefaultConsent(userId, parentOrg);
                        setTimeout(function() {
                            assembleContent.demo(userId,true, $(this), true);
                        },500);
                    };
                };
            }
            else {
                tnthAjax.handleConsent($(this));
                setTimeout(function() {
                    assembleContent.demo(userId,true, $(this), true);
                }, 500);
                tnthAjax.reloadConsentList(userId);
            };
            if ($("#locale").length > 0) {
                tnthAjax.getLocale(userId);
            }
        });
    });
};
OrgTool.prototype.getCommunicationArray = function() {
    var arrCommunication = [];
    $('#userOrgs input:checked').each(function() {
        if ($(this).val() == 0) return true; //don't count none
        var oList = OT.getOrgsList();
        var oi = oList[$(this).val()];
        if (!oi) return true;
        if (oi.language) {
            arrCommunication.push({"language": {"coding":[{
            "code": oi.language,
            "system": "urn:ietf:bcp:47"
            }]}});
        }
        else if (oi.extension && oi.extension.length > 0) {
            (oi.extension).forEach(function(ex) {
                if (ex.url == SYSTEM_IDENTIFIER_ENUM["language"] && ex.valueCodeableConcept.coding) arrCommunication.push({"language": {"coding":ex.valueCodeableConcept.coding}});
            });
        };
    });
    if (arrCommunication.length == 0) {
        var defaultLocale = $("#sys_default_locale").val();
        if (hasValue(defaultLocale)) arrCommunication.push({"language": {"coding":[{
            "code": defaultLocale,
            "display":$("#locale").find("option[value='" + defaultLocale + "']").text(),
            "system": "urn:ietf:bcp:47"
        }]}});

    };
    return arrCommunication;
};
OrgTool.prototype.getUserTopLevelParentOrgs = function(uo) {
  var parentList = [], self = this;
  if (uo) {
    uo.forEach(function(o) {
      var p = self.getTopLevelParentOrg(o);
      if (p && !self.inArray(p, parentList))  {
        parentList.push(p);
      };
    });
    return parentList;
  } else return false;
};
OrgTool.prototype.getTopLevelParentOrg = function(currentOrg) {
  if (!currentOrg) return false;
  var ml = this.getOrgsList(), self = this;
  if (ml && ml[currentOrg]) {
    if (ml[currentOrg].isTopLevel) {
      return currentOrg;
    } else {
      if (ml[currentOrg].parentOrgId) return self.getTopLevelParentOrg(ml[currentOrg].parentOrgId);
      else return currentOrg;
    };
  } else return false;
};
OrgTool.prototype.getChildOrgs = function(orgs, orgList) {
    if (!orgs || (orgs.length == 0)) {
      return orgList;
    } else {
      if (!orgList) orgList = [];
      var mainOrgsList = this.getOrgsList();
      var childOrgs = [];
      orgs.forEach(function(org) {
          var o = mainOrgsList[org.id];
          if (o) {
            orgList.push(org.id);
            var c  = o.children ? o.children : null;
            if (c && c.length > 0) {
                c.forEach(function(i) {
                  childOrgs.push(i);
                });
            };
          };
      });
      return this.getChildOrgs(childOrgs, orgList);
    };
};
OrgTool.prototype.getHereBelowOrgs = function(userOrgs) {
  var mainOrgsList = this.getOrgsList(), self = this;
  var here_below_orgs = [];
  if (!userOrgs) {
    var selectedOrg = this.getSelectedOrg();
    if (selectedOrg.length > 0) {
        userOrgs = [];
        selectedOrg.each(function() {
            userOrgs.push($(this).val());
        });
    };
  };
  if (userOrgs) {
      userOrgs.forEach(function(orgId) {
          here_below_orgs.push(orgId);
          var co = mainOrgsList[orgId];
          var cOrgs = self.getChildOrgs((co && co.children ? co.children : null));
          if (cOrgs && cOrgs.length > 0) {
            here_below_orgs = here_below_orgs.concat(cOrgs);
          };
      });
  };
  return here_below_orgs;
};
OrgTool.prototype.morphPatientOrgs = function() {
    var checkedOrgs = {};
    var orgs = $("#userOrgs input[name='organization']");
    orgs.each(function() {
        if ($(this).prop("checked")) {
            checkedOrgs[$(this).val()] = true;
        };
        $(this).attr("type", "radio");
        if (checkedOrgs[$(this).val()]) {
            $(this).prop("checked", true);
        };
    });
};

var OT = new OrgTool();

var tnthAjax = {
    "beforeSend": function() {
        $.ajaxSetup({
            beforeSend: function(xhr, settings) {
                if (!/^(GET|HEAD|OPTIONS|TRACE)$/i.test(settings.type) && !this.crossDomain) {
                    xhr.setRequestHeader("X-CSRFToken", __CRSF_TOKEN);
                }
            }
        });
    },
    "sendRequest": function(url, method, userId, params, callback) {
        if (!hasValue(url)) return false;
        if (!params) params = {};
        if (!params.attempts) params.attempts = 0;
        if (!params.max_attempts) params.max_attempts = 3;
        var self = this;
        params.attempts++;
        $.ajax ({
            type: hasValue(method) ? method : "GET",
            url: url,
            contentType: params.contentType? params.contentType: "application/json; charset=utf-8",
            dataType: params.dataType? params.dataType: "json",
            cache: (params.cache ? params.cache : false),
            async: (params.sync ? false : true),
            data: (params.data ? params.data: null),
            timeout: (params.timeout ? params.timeout: 5000) //set default timeout to 5 seconds
        }).done(function(data) {
            params.attempts = 0;
            if (hasValue(data)) {
                if (callback) callback(data);
            } else {
                callback({"error": true});
            };
        }).fail(function(xhr){
            if (params.attempts < params.max_attempts) {
                //use closure for scope
                (function(self, url, method, userId, params, callback) {
                    setTimeout(function() { self.sendRequest(url, method, userId, params, callback); }, 3000); //retry after 3 seconds
                })(self, url, method, userId, params, callback);
            } else {
                params.attempts = 0;
                if (callback) callback({"error": true});
                self.sendError(xhr, url, userId);
            };
        });
    },
    "sendError": function(xhr, url, userId) {
        if (hasValue(xhr)) {
            var errorMessage = "[Error occurred processing request]  status - " + (parseInt(xhr.status) == 0 ? "request timed out/network error": xhr.status) + ", response text - " + (hasValue(xhr.responseText)?xhr.responseText:"no response text returned from server");
            tnthAjax.reportError(hasValue(userId)?userId:"Not available",url, errorMessage, true);
         };
    },
    "reportError": function(userId, page_url, message, sync) {
        //params need to contain the following:
        //:subject_id: User on which action is being attempted
        //:message: Details of the error event
        //:page_url: The page requested resulting in the error
        var params = {};
        params.subject_id = hasValue(userId)? userId : 0;
        params.page_url = hasValue(page_url) ? page_url: window.location.href;
        //don't think we want to translate message sent back to the server here
        params.message = "Error generated in JS - " + (hasValue(message) ? message : "no detail available");

        $.ajax ({
            type: "GET",
            url: "/report-error",
            contentType: "application/json; charset=utf-8",
            cache: false,
            async: (sync ? false : true),
            data: params
        }).done(function(data) {
        }).fail(function(){
        });
    },
    "getStillNeededCoreData": function(userId, sync, callback, entry_method) {
        if (!hasValue(userId)) return false;
        var __url = "/api/coredata/user/" + userId + "/still_needed" + (hasValue(entry_method)?"?entry_method="+(entry_method).replace(/\_/g, " "):"");
        this.sendRequest(__url, 'GET', userId, {sync: sync, cache: true}, function(data) {
            if (data) {
                if (!data.error) {
                    var __localizedFound = false;
                    if ((data.still_needed).length > 0) $("#termsText").show();
                    (data.still_needed).forEach(function(item) {
                        if ($.inArray(item, ["website_terms_of_use","subject_website_consent","privacy_policy"]) != -1) {
                            $("#termsCheckbox [data-type='terms']").each(function() {
                                var dataTypes = ($(this).attr("data-core-data-type")).split(","), self = $(this);
                                dataTypes.forEach(function(type) {
                                    if ($.trim(type) == $.trim(item)) {
                                        self.show().removeClass("tnth-hide");
                                        self.attr("data-required", "true");
                                        var parentNode = self.closest("label.terms-label");
                                        if (parentNode.length > 0) parentNode.show().removeClass("tnth-hide");
                                    };
                                });
                            });
                        };
                        if (item == "localized") __localizedFound = true;
                    });
                    if (!__localizedFound) $("#patMeta").remove();
                    else $("#patientQ").show();
                    if (callback) callback(data.still_needed);
                } else {
                    if (callback) callback({"error": i18next.t("unable to get needed core data")});
                };
            } else {
                if (callback) {
                    callback({"error": i18next.t("no data returned")});
                };
            };
        });
    },
    "getRequiredCoreData": function(userId, sync, callback) {
        if (!hasValue(userId)) return false;
        this.sendRequest('/api/coredata/user/' + userId + '/required', 'GET', userId, {sync:sync, cache: true}, function(data) {
            if (data) {
                if (!data.error) {
                    if (data.required) {
                        if (callback) callback(data.required);
                    } else {
                        if (callback) callback({"error": i18next.t("no data returned")});
                    }
                } else {
                    if (callback) callback({"error": i18next.t("unable to get required core data")});
                };

            } else {
                if (callback) callback({"error": i18next.t("no data returned")});
            };
        });
    },
    "getOptionalCoreData": function(userId, sync, target, callback, entry_method) {
        if (!hasValue(userId)) return false;
        var __url = "/api/coredata/user/" + userId + "/optional" + (hasValue(entry_method)?"?entry_method="+(entry_method).replace(/\_/g, " "):"");
        if (target) {
            target.find(".profile-item-loader").show();
        };
        this.sendRequest(__url, 'GET', userId, {sync:sync, cache:true}, function(data) {
            if (data) {
                if (!data.error) {
                    if (data.optional) {
                        var sections = $("#profileForm .optional");
                        sections.each(function() {
                        var section = $(this).attr("data-section-id");
                        var parent = $(this).closest(".profile-item-container");
                        var visibleRows = parent.find(".view-container tr:visible").length;
                        var noDataContainer = parent.find(".no-data-container");
                        var btn = parent.find(".profile-item-edit-btn");
                        if (hasValue(section)) {
                            if (OT.inArray(section, data.optional)) {
                                $(this).show();
                                noDataContainer.html("");
                                btn.show();
                            } else {
                                $(this).hide();
                                if (visibleRows == 0) {
                                    noDataContainer.html("<p class='text-muted'>" + i18next.t("No information available") + "</p>");
                                    btn.hide();
                                };
                            };
                        };
                    });
                    if (callback) callback(data);
                    } else {
                        if (callback) callback({"error": i18next.t("no data found")});
                    };
                } else {
                    if (callback) callback({"error": i18next.t("unable to get required core data")});
                };
                if (target) {
                    target.find(".profile-item-loader").hide();
                };

            } else {
                if (callback) callback({"error": i18next.t("no data found")});
            };
        });
    },
    "getPortalFooter": function(userId, sync, containerId, callback) {
        if (!userId) {
            if (callback) callback("<div class='error-message'>" + i18next.t("User Id is required") + "</div>");
            return false;
        };
        this.sendRequest('/api/portal-footer-html/', 'GET', userId, {sync:sync, cache:true, 'dataType': 'html'}, function(data) {
            if (data) {
                if (!data.error) {
                    if (hasValue(containerId)) $("#" + containerId).html(data);
                    if (callback) callback(data);
                } else {
                    if (callback) callback("<div class='error-message'>" + i18next.t("Unable to retrieve portal footer html") + "</div>");
                };
            } else {
                if (callback) callback("<div class='error-message'>" + i18next.t("No data found") + "</div>");
            };
        });
    },
    "getOrgs": function(userId, noOverride, sync, callback, noPopulate) {
        this.sendRequest('/api/organization', 'GET', userId, {sync: sync, cache: true}, function(data) {
            if (data) {
                if (!data.error) {
                    OT.setUserId(userId);
                    $(".get-orgs-error").html("");
                    if (!noOverride) OT.populateOrgsList(data.entry);
                    if (!noPopulate) {
                        OT.handlePreSelectedClinic();
                        OT.populateUI();
                        OT.handleEvent();
                    };
                    if (callback) callback(data);
                } else {
                   var errorMessage = i18next.t("Server error occurred retrieving organization/clinic information.");
                   if ($(".get-orgs-error").length == 0) $(".default-error-message-container").append("<div class='get-orgs-error error-message'>" + errorMessage + "</div>");
                   else $(".get-orgs-error").html(errorMessage);
                   if (callback) callback({"error": errorMessage});
                };
                $("#clinics").attr("loaded", true);
            };
        });
    },
    "getConsent": function(userId, sync, callback) {
       if (!userId) return false;
       this.sendRequest('/api/user/'+userId+'/consent', 'GET', userId, {sync: sync}, function(data) {
            if (data) {
                if (!data.error) {
                    $(".get-consent-error").html("");
                    if (callback) {
                        callback(data);
                    } else {
                        fillContent.consentList(data, userId, null, null);
                    };
                    return true;
                } else {
                    var errorMessage = i18next.t("Server error occurred retrieving consent information.");
                    if (callback) {
                        callback({"error": errorMessage});
                    } else {
                        fillContent.consentList(null, userId, i18next.t("Problem retrieving data from server."));
                        if ($(".get-consent-error").length === 0) {
                            $(".default-error-message-container").append("<div class='get-consent-error error-message'>" + errorMessage + "</div>");
                        } else {
                            $(".get-consent-error").html(errorMessage);
                        };
                    };
                    return false;
                };
            };
       });
    },
    "setConsent": function(userId, params, status, sync, callback) {
        if (userId && params) {
            var consented = this.hasConsent(userId, params["org"], status);
            var __url = '/api/user/' + userId + '/consent';
            if (!consented || params["testPatient"]) {
<<<<<<< HEAD

=======
>>>>>>> b6e55ab5
                var data = {};
                data["user_id"] = userId;
                data["organization_id"] = params["org"];
                data["agreement_url"] =  params["agreementUrl"]
                data["staff_editable"] = (hasValue(params["staff_editable"])? params["staff_editable"] : false);
                data["include_in_reports"] =  (hasValue(params["include_in_reports"]) ? params["include_in_reports"] : false);
                data["send_reminders"] = (hasValue(params["send_reminders"]) ? params["send_reminders"] : false);

                this.sendRequest(__url, "POST", userId, {sync:sync, data: JSON.stringify(data)}, function(data) {
                    if (data) {
                        if (!data.error) {
                            $(".set-consent-error").html("");
                            if (callback) callback(data);
                        } else {
                            var errorMessage = i18next.t("Server error occurred setting consent status.");
                            if (callback) callback({"error": errorMessage});
                            if ($(".set-consent-error").length == 0) $(".default-error-message-container").append("<div class='set-consent-error error-message'>" + errorMessage + "</div>");
                            else $(".set-consent-error").html(errorMessage);
                        };
                    };
                });
            };
        };
    },
    "setDefaultConsent": function(userId, orgId) {
        if (!hasValue(userId) && !hasValue(orgId)) return false;
        var stockConsentUrl = $("#stock_consent_url").val();
        var agreementUrl = "";
        if (hasValue(stockConsentUrl)) {
            var orgName = $("#" + orgId + "_org").attr("data-parent-name");
            if (!hasValue(orgName)) {
                var ol = OT.getOrgsList();
                if (ol[orgId]) orgName = ol[orgId].name;
            }
            agreementUrl = stockConsentUrl.replace("placeholder", encodeURIComponent(orgName));
        };
        if (hasValue(agreementUrl)) {
            var params = CONSENT_ENUM["consented"];
            params.org = orgId;
            params.agreementUrl = agreementUrl;
            this.setConsent(userId, params, "default");
            //need to remove all other consents associated w un-selected org(s)
            setTimeout(function() { tnthAjax.removeObsoleteConsent(); }, 100);
            tnthAjax.reloadConsentList(userId);
            $($("#consentContainer .error-message").get(0)).text("");
        } else {
            $($("#consentContainer .error-message").get(0)).text(i18next.t("Unable to set default consent agreement"));
        }
    },
    deleteConsent: function(userId, params) {
        if (userId && params) {
            var consented = this.getAllValidConsent(userId, params["org"]);
            //console.log("has consent: " + consented)
            if (consented) {
                var self = this;
                var __url = '/api/user/' + userId + '/consent';
                //delete all consents for the org
                consented.forEach(function(orgId) {
                    if (hasValue(params["exclude"])) {
                        var arr = params["exclude"].split(",");
                        var found = false;
                        arr.forEach(function(o) {
                            if (!found) {
                                if (o == orgId) found = true;
                            };
                        });
                        if (found) return true;
                    };
                    self.sendRequest(__url, "DELETE", userId, {sync:true,data: JSON.stringify({"organization_id": parseInt(orgId)})}, function(data) {
                        if (data) {
                            if (!data.error) {
                                $(".delete-consent-error").html("");
                            } else {
                                var errorMessage = i18next.t("Server error occurred removing consent.");
                                if ($(".delete-consent-error").length == 0) $(".default-error-message-container").append("<div class='delete-consent-error error-message'>" + errorMessage + "</div>");
                                else $(".delete-consent-error").html(errorMessage);
                            };
                        };
                    });
                });

            };
        };
    },
    withdrawConsent: function(userId, orgId, params, callback) {
        if (!userId) {
            if (callback) {
                return {"error": i18next.t("User id is required.")};
            }
            return false;
        }
        if (!orgId) {
            if (callback) {
                return {"error": i18next.t("Organization id is required.")};
            }
            return false;
        };
        params = params || {};
        this.sendRequest('/api/user/'+userId+'/consent/withdraw',
            'POST',
            userId,
            {sync: (params.sync?true:false), data: JSON.stringify({organization_id: orgId})},
            function(data) {
                if (!data.error) {
                    if (callback) {
                        callback(data);
                    }
                } else {
                    if (callback) {
                        callback({"error": i18next.t("Error occurred setting consent status.")});
                    }
                };
            }
        );
    },
    getAllValidConsent: function(userId, orgId) {
        if (!userId) return false;
        if (!orgId) return false;
        var consentedOrgIds = [];
        this.sendRequest('/api/user/'+userId+'/consent', 'GET', userId, {sync: true}, function(data) {
            if (data) {
                if (!data.error) {
                    if (data.consent_agreements) {
                        var d = data["consent_agreements"];
                        if (d.length > 0) {
                            d.forEach(function(item) {
                                var expired = item.expires ? tnthDates.getDateDiff(String(item.expires)) : 0;
                                if (!(item.deleted) && !(expired > 0)) {
                                    if (orgId == "all") consentedOrgIds.push(item.organization_id);
                                    else if (orgId == item.organization_id) consentedOrgIds.push(orgId);
                                };
                            });
                        };
                    };
                } else {
                    return false;
                }
            };
            return consentedOrgIds;
        });
        return consentedOrgIds;
    },

    /****** NOTE - this will return the latest updated consent entry *******/
    hasConsent: function(userId, orgId, filterStatus) {
        if (!userId) return false;
        if (!orgId) return false;
        if (filterStatus == "default") return false;

        var consentedOrgIds = [], expired = 0, found = false, suspended = false, item = null;
        var __url = '/api/user/'+userId+"/consent";
        var self = this;
        self.sendRequest(__url, "GET", userId, {sync: true}, function(data) {
            if (data) {
                if (!data.error) {
                    if (data.consent_agreements) {
                        var d = data["consent_agreements"];
                        if (d.length > 0) {
                            d = d.sort(function(a,b){
                                return new Date(b.signed) - new Date(a.signed); //latest comes first
                            });
                            item = d[0];
                            expired = item.expires ? tnthDates.getDateDiff(String(item.expires)) : 0;
                            if (item.deleted) found = true;
                            if (expired > 0) found = true;
                            if (item.staff_editable && item.include_in_reports && !item.send_reminders) suspended = true;
                            if (!found) {
                                if (orgId == item.organization_id) {
                                    switch(filterStatus) {
                                        case "suspended":
                                            if (suspended) found = true;
                                            break;
                                        case "purged":
                                            found = true;
                                            break;
                                        case "consented":
                                            if (!suspended) {
                                                if (item.staff_editable && item.send_reminders && item.include_in_reports) found = true;
                                            };
                                            break;
                                        default:
                                            found = true; //default is to return both suspended and consented entries
                                    };
                                    if (found) consentedOrgIds.push(orgId);

                                };
                            };
                        }
                    };

                } else {
                    return false;
                }
            };
        });
        return consentedOrgIds.length > 0 ? consentedOrgIds : null;
    },
    removeObsoleteConsent: function() {
        var userId = $("#fillOrgs").attr("userId");
        var co = [];
        $("#userOrgs input[name='organization']").each(function() {
            if ($(this).is(":checked")) {
                var po = OT.getElementParentOrg(this);
                co.push($(this).val());
                if (hasValue(po)) co.push(po);
            };
        });
        //exclude currently selected orgs
        tnthAjax.deleteConsent(userId, {org: "all", exclude: co.join(",")});
    },
    handleConsent: function(obj) {
        var self = this;
        $(obj).each(function() {
            var parentOrg = OT.getElementParentOrg(this);
            var orgId = $(this).val();
            var userId = $("#fillOrgs").attr("userId");
            if (!hasValue(userId)) userId = $("#userOrgs").attr("userId");

            var cto = (typeof CONSENT_WITH_TOP_LEVEL_ORG != "undefined") && CONSENT_WITH_TOP_LEVEL_ORG;
            if ($(this).prop("checked")){
                if ($(this).attr("id") !== "noOrgs") {
                    if (parentOrg) {
                        var agreementUrl = $("#" + parentOrg + "_agreement_url").val();
                        if (agreementUrl && agreementUrl != "") {
                            var params = CONSENT_ENUM["consented"];
                            params.org = cto ? parentOrg : orgId;
                            params.agreementUrl = agreementUrl;
                            setTimeout(function() {
                                tnthAjax.setConsent($('#fillOrgs').attr('userId'),params, 'all', true, function() {
                                    tnthAjax.removeObsoleteConsent();
                                });
                            }, 350);
                        } else {
                            if (cto) {
                                tnthAjax.setDefaultConsent(userId, parentOrg);
                            };
                        };
                    };

                } else {
                    if (cto) {
                        var topLevelOrgs = OT.getTopLevelOrgs();
                        topLevelOrgs.forEach(function(i) {
                            (function(orgId) {
                                setTimeout(function() {
                                    tnthAjax.deleteConsent($('#fillOrgs').attr('userId'), {"org": orgId});
                                }, 350);
                            })(i);
                        });

                    } else {
                        //delete all orgs
                        $("#userOrgs").find("input[name='organization']").each(function() {
                            (function(orgId) {
                                setTimeout(function() {
                                    tnthAjax.deleteConsent($('#fillOrgs').attr('userId'),{"org": orgId});
                                }, 350);
                            })($(this).val());
                        });
                    };
                };
            } else {
                //delete only when all the child orgs from the parent org are unchecked as consent agreement is with the parent org
                if (cto) {
                    var childOrgs = [];
                    if ($("#fillOrgs").attr("patient_view")) childOrgs = $("#userOrgs div.org-container[data-parent-id='" + parentOrg + "']").find("input[name='organization']");
                    else childOrgs = $("#userOrgs input[data-parent-id='" + parentOrg + "']");
                    var allUnchecked = true;
                    childOrgs.each(function() {
                        if ($(this).prop("checked")) allUnchecked = false;
                    });
                    if (allUnchecked && childOrgs.length > 0) {
                        (function(orgId) {
                            setTimeout(function() {
                                tnthAjax.deleteConsent($('#fillOrgs').attr('userId'),{"org": orgId});
                            }, 350);
                        })(parentOrg);
                    };
                } else {
                    (function(orgId) {
                        setTimeout(function() {
                            tnthAjax.deleteConsent($('#fillOrgs').attr('userId'),{"org": orgId});
                        }, 350);
                    })(orgId);
                };
            };
        });
    },
    /**** this function is used when this section becomes editable, note: this is called after the user has edited the consent list; this will refresh the list ****/
    "reloadConsentList": function (userId) {
        var eventLoading = '<div id="consentListLoad"><i class="fa fa-spinner fa-spin fa-2x loading-message"></i></div>';
        var self = this;
        $("#profileConsentList").animate({opacity: 0}, function() {
            $(this).html(eventLoading).css('opacity',1);
            // Set a one second delay before getting updated list. Mostly to give user sense of progress/make it
            // more obvious when the updated list loads
            setTimeout(function(){
                tnthAjax.getConsent(userId || self.subjectId, true);
            },1500);
        });
    },
    "getDemo": function(userId, noOverride, sync, callback) {
        this.sendRequest('/api/demographics/'+userId, 'GET', userId, {sync: sync}, function(data) {
            if (!data.error) {
                if (!noOverride) {
                    fillContent.race(data);
                    fillContent.ethnicity(data);
                    fillContent.indigenous(data);
                    fillContent.orgs(data);
                    fillContent.demo(data);
                    fillContent.timezone(data);
                    fillContent.subjectId(data);
                    fillContent.siteId(data);
                    fillContent.language(data);
                }
                $(".get-demo-error").html("");
                if (callback) callback(data);
            } else {
                var errorMessage = i18next.t("Server error occurred retrieving demographics information.");
                if ($(".get-demo-error").length == 0) $(".default-error-message-container").append("<div class='get-demo-error error-message'>" + errorMessage + "</div>");
                else $(".get-demo-error").html(errorMessage);
                if (callback) callback({"error": errorMessage});
            };
        });
    },
    "putDemo": function(userId,toSend,targetField,sync) {
        var flo = new FieldLoaderHelper();
        flo.showLoader(targetField);
        this.sendRequest('/api/demographics/'+userId, "PUT", userId, {sync:sync, data:JSON.stringify(toSend)}, function(data) {
            if (!data.error) {
                $(".put-demo-error").html("");
                flo.showUpdate(targetField);
                fillViews.demo();
                fillViews.detail();
                fillViews.org();
            } else {
                var errorMessage = i18next.t("Server error occurred setting demographics information.");
                if ($(".put-demo-error").length == 0) $(".default-error-message-container").append("<div class='put-demo-error error-message'>" + errorMessage + "</div>");
                else $(".put-demo-error").html(errorMessage);
                flo.showError(targetField);
            };
        });
    },
    "getDob": function(userId) {
        this.sendRequest('/api/demographics/'+userId, 'GET', userId, null, function(data) {
            if (!data.error) {
                fillContent.dob(data);
            } else {
                return false;
            };
        });
    },
    "getName": function(userId) {
        this.sendRequest('/api/demographics/'+userId, 'GET', userId, null, function(data) {
            if (!data.error) fillContent.name(data);
            else return false;
        });
    },
    "getLocale": function(userId) {
        this.sendRequest('/api/demographics/'+userId, 'GET', userId, null, function(data) {
            if (data) {
                if (!data.error) {
                    if (data.communication) {
                        data.communication.forEach(function(item, index) {
                            if (item.language) {
                                locale = item["language"]["coding"][0].code;
                                $("#locale").find("option").each(function() {
                                    $(this).removeAttr("selected");
                                });
                                $("#locale").find("option[value='" + locale + "']").attr("selected", "selected");
                                $("#locale").val(locale);
                                fillViews.locale();
                            };
                        });
                        $(".get-locale-error").html("");
                    };

                } else {
                    var errorMessage = i18next.t("Server error occurred retrieving locale information.");
                    if ($(".get-locale-error").length == 0) $(".default-error-message-container").append("<div class='get-locale-error error-message'>" + errorMessage + "</div>");
                    else $(".get-locale-error").html(errorMessage);
                }
            };
        });
    },
    "hasTreatment": function(data) {
        var found = false;
        if (data && data.entry && data.entry.length > 0) {
            // sort from newest to oldest based on lsat updated date
            data.entry = data.entry.sort(function(a,b){
                return new Date(b.resource.meta.lastUpdated) - new Date(a.resource.meta.lastUpdated);
            });
            var found = false;
            (data.entry).forEach(function(item) {
                //console.log(item.resource.code.coding[0].code +  " " + item.resource.performedDateTime)
                if (!found) {
                    var resourceItemCode = item.resource.code.coding[0].code;
                    var system = item.resource.code.coding[0].system;
                    var procId = item.resource.id;

                   // console.log(resourceItemCode)
                   if ((resourceItemCode == CANCER_TREATMENT_CODE && (system == SNOMED_SYS_URL)) || (resourceItemCode == NONE_TREATMENT_CODE && (system == CLINICAL_SYS_URL))) {
                        found = {"code": resourceItemCode, "id": procId};
                    }

                };
            });
        };

        return found;
    },
    "getTreatment": function (userId, callback) {
        if (!userId) return false;
        this.sendRequest('/api/patient/'+userId+'/procedure', 'GET', userId, null, function(data) {
            if (!data.error) {
                fillContent.treatment(data);
            } else {
                $("#userProcedures").html("<span class='error-message'>" + i18next.t("Error retrieving data from server") + "</span>");
            };
            if (callback) callback(data);
        });
    },
    "postTreatment": function(userId, started, treatmentDate, targetField) {
        if (!userId) return false;
        tnthAjax.deleteTreatment(userId, targetField);
        var code = NONE_TREATMENT_CODE;
        var display = "None";
        var system = CLINICAL_SYS_URL;

        if (started) {
            code = CANCER_TREATMENT_CODE;
            display = "Procedure on prostate";
            system = SNOMED_SYS_URL;

        };

        if (!hasValue(treatmentDate)) {
            var date = new Date();
            //in yyyy-mm-dd format
            treatmentDate = date.getFullYear() + "-" + (date.getMonth() + 1) + "-" + date.getDate();
        };

        var procID = [{ "code": code, "display": display, "system": system }];
        var procArray = {};

        procArray["resourceType"] = "Procedure";
        procArray["subject"] = {"reference": "Patient/" + userId};
        procArray["code"] = {"coding": procID};
        procArray["performedDateTime"] = treatmentDate ? treatmentDate: "";

        tnthAjax.postProc(userId, procArray, targetField);
    },
    deleteTreatment: function(userId, targetField) {
        this.sendRequest('/api/patient/'+userId+'/procedure', 'GET', userId, {sync: true}, function(data) {
            if (data) {
                if (!data.error) {
                    var treatmentData = tnthAjax.hasTreatment(data);
                    if (treatmentData) {
                        if (treatmentData.code == CANCER_TREATMENT_CODE) {
                            tnthAjax.deleteProc(treatmentData.id, targetField, true);
                        } else {
                            tnthAjax.deleteProc(treatmentData.id, targetField, true);
                        };
                    };

                } else {
                    return false;
                };
            } else return false;
        });
    },
    "getProc": function(userId,newEntry) {
        this.sendRequest('/api/patient/'+userId+'/procedure', 'GET', userId, null, function(data) {
            if (data) {
                if (!data.error) {
                    $("#eventListLoad").hide();
                    fillContent.proceduresContent(data,newEntry);
                } else {
                    return false;
                };
            };
        });
    },
    "postProc": function(userId,toSend,targetField, callback) {
        var flo = new FieldLoaderHelper();
        flo.showLoader(targetField);
        this.sendRequest('/api/procedure', 'POST', userId, {data: JSON.stringify(toSend)}, function(data) {
            if (data) {
                if (!data.error) {
                    flo.showUpdate(targetField);
                    $(".get-procs-error").html("");
                    if (callback) callback(data);
                } else {
                    var errorMessage = i18next.t("Server error occurred saving procedure/treatment information.");
                    if ($(".get-procs-error").length == 0) $("#userProcuedures").append("<div class='get-procs-error error-message'>" + errorMessage + "</div>");
                    else $(".get-procs-error").html(errorMessage);
                    flo.showError(targetField);
                    if (callback) callback({error: errorMessage});
                };
            } else {
                if (callback) callback({"error": i18next.t("no data returned")});
            };
        });
    },
    "deleteProc": function(procedureId, targetField, sync) {
        var flo = new FieldLoaderHelper();
        flo.showLoader(targetField);
        this.sendRequest('/api/procedure/'+procedureId, 'DELETE', null, {sync: sync}, function(data) {
            if (data) {
                if (!data.error) {
                    flo.showUpdate(targetField);
                    $(".del-procs-error").html("");
                } else {
                    var errorMessage = i18next.t("Server error occurred removing procedure/treatment information.");
                    if ($(".del-procs-error").length == 0) $("#userProcuedures").append("<div class='del-procs-error error-message'>" + errorMessage + "</div>");
                    else $(".del-procs-error").html(errorMessage);
                    flo.showError(targetField);
                }
            };
        });
    },
    "getRoleList": function(callback) {
        this.sendRequest('/api/roles', 'GET', null, null, function(data) {
            if (data) {
                if (!data.error) {
                    fillContent.roleList(data);
                    if (callback) callback(data);
                } else {
                    var errorMessage = i18next.t("Server error occurred retrieving roles information.");
                    $(".get-roles-error").html(errorMessage);
                    if (callback) callback({"error": errorMessage})
                };
            };
        });
    },
    "getRoles": function(userId,isProfile,callback) {
        this.sendRequest('/api/user/'+userId+'/roles', 'GET', userId, null, function(data) {
            if (data) {
                if (!data.error) {
                    $(".get-roles-error").html("");
                    fillContent.roles(data,isProfile);
                    if (callback) callback(data);
                } else {
                    var errorMessage = i18next.t("Server error occurred retrieving user role information.");
                   if ($(".get-roles-error").length == 0) $(".default-error-message-container").append("<div class='get-roles-error error-message'>" + errorMessage + "</div>");
                   else $(".get-roles-error").html(errorMessage);
                   if (callback) callback({"error": errorMessage});
                };
            };
        });
    },
    "putRoles": function(userId,toSend, targetField) {
        var flo = new FieldLoaderHelper();
        flo.showLoader(targetField);
        this.sendRequest('/api/user/'+userId+'/roles', 'PUT', userId, {data: JSON.stringify(toSend)}, function(data) {
            if (data) {
                if (!data.error) {
                    flo.showUpdate(targetField);
                    $(".put-roles-error").html("");
                } else {
                    flo.showError(targetField);
                    var errorMessage = i18next.t("Server error occurred setting user role information.");
                    if ($(".put-roles-error").length == 0) $(".default-error-message-container").append("<div class='put-roles-error error-message'>" + errorMessage + "</div>");
                    else $(".put-roles-error").html(errorMessage);
                }
            };
        });
    },
    "deleteRoles": function(userId,toSend) {
        this.sendRequest('/api/user/'+userId, 'GET', userId, {data: JSON.stringify(toSend)}, function(data) {
            if (data) {
                if (!data.error) {
                    $(".delete-roles-error").html("");
                } else {
                    // console.log("Problem updating role on server.");
                    var errorMessage = i18next.t("Server error occurred deleting user role.");
                    if ($(".delete-roles-error").length == 0) $(".default-error-message-container").append("<div class='delete-roles-error error-message'>" + errorMessage + "</div>");
                    else $(".delete-roles-error").html(errorMessage);
                };
            };
        });
    },
    "getClinical": function(userId, callback) {
        this.sendRequest('/api/patient/'+userId+'/clinical', 'GET', userId, null, function(data) {
            if (data) {
                if (!data.error) {
                    $(".get-clinical-error").html("");
                    fillContent.clinical(data);
                    if (callback) callback(data);
                } else {
                    var errorMessage = i18next.t("Server error occurred retrieving clinical data.");
                    if ($(".get-clinical-error").length == 0) $(".default-error-message-container").append("<div class='get-clinical-error error-message'>" + errorMessage + "</div>");
                    else $(".get-clinical-error").html(errorMessage);
                    if (callback) callback({"error": errorMessage});
                };
            };
        });
    },
    "putClinical": function(userId, toCall, toSend, targetField, status) {
        var flo = new FieldLoaderHelper();
        flo.showLoader(targetField);
        this.sendRequest('/api/patient/'+userId+'/clinical/'+toCall, 'POST', userId, {data: JSON.stringify({value: toSend})}, function(data) {
            if (data) {
                if (!data.error) {
                    $(".put-clinical-error").html("");
                    flo.showUpdate(targetField);
                    fillViews.clinical();
                } else {
                    //alert("There was a problem saving your answers. Please try again.");
                    var errorMessage = i18next.t("Server error occurred updating clinical data.");
                    if ($(".put-clinical-error").length == 0) $(".default-error-message-container").append("<div class='put-clinical-error error-message'>" + errorMessage + "</div>");
                    else $(".put-clinical-error").html(errorMessage);
                    flo.showError(targetField);
                    fillViews.clinical();
                };
            };
        });
    },
    "getObservationId": function(userId, code) {
        if (!hasValue(userId) && !hasValue(code)) return false;
        var obId = "", _code="";
        this.sendRequest('/api/patient/'+userId+'/clinical', 'GET', userId, {sync: true}, function(data) {
            if (data) {
                if (!data.error) {
                    if (data.entry) {
                        (data.entry).forEach(function(item) {
                            if (!hasValue(obId)) {
                                _code = item.content.code.coding[0].code;
                                if (_code == code) obId = item.content.id;
                            };
                        });
                    };
                };
            };
        });
        return obId;
    },
    "postClinical": function(userId, toCall, toSend, status, targetField, params) {
        var flo = new FieldLoaderHelper();
        flo.showLoader(targetField);
        if (!userId) return false;
        if (!params) params = {};
        var code = "";
        var display = "";
        switch(toCall) {
            case "biopsy":
                code = "111";
                display = "biopsy";
                break;
            case "pca_diag":
                code = "121";
                display = "PCa diagnosis";
                break;
            case "pca_localized":
                code = "141";
                display = "PCa localized diagnosis";
        };
        if (!hasValue(code)) return false;
        var system = CLINICAL_SYS_URL;
        var method = "POST";
        var url = '/api/patient/'+userId+'/clinical';
        var obsCode = [{ "code": code, "display": display, "system": system }];
        var obsArray = {};
        obsArray["resourceType"] = "Observation";
        obsArray["code"] = {"coding": obsCode};
        obsArray["issued"] = params.issuedDate ? params.issuedDate: "";
        obsArray["status"] = status ? status: "";
        obsArray["valueQuantity"] = {"units":"boolean", "value": toSend};
        if (params.performer) obsArray["performer"] = params.performer;
        var obsId = tnthAjax.getObservationId(userId, code);
        if (hasValue(obsId)) {
            method = "PUT";
            url = url + "/" + obsId;
        };
        this.sendRequest(url, method, userId, {data: JSON.stringify(obsArray)}, function(data) {
            if (data) {
                if (!data.error) {
                    $(".post-clinical-error").html("");
                    flo.showUpdate(targetField);
                    fillViews.clinical();
                } else {
                    var errorMessage = i18next.t("Server error occurred updating clinical data.");
                    if ($(".post-clinical-error").length == 0) $(".default-error-message-container").append("<div class='post-clinical-error error-message'>" + errorMessage + "</div>");
                    else $(".post-clinical-error").html(errorMessage);
                    flo.showError(targetField);
                    fillViews.clinical();
                };
            };
        });
    },
    "getTermsUrl": function(sync, callback) {
        this.sendRequest('/api/tou', 'GET', null, {sync:sync}, function(data) {
            if (data) {
                if (!data.error) {
                    $(".get-tou-error").html("");
                    if (data.url) {
                        $("#termsURL").attr("data-url", data.url);
                        if (callback) callback({"url": data.url});
                    } else {
                        if (callback) callback({"error": i18next.t("no url returned")});
                    }

                } else {
                    var errorMessage = i18next.t("Server error occurred retrieving tou url.");
                    if ($(".get-tou-error").length == 0) $(".default-error-message-container").append("<div class='get-tou-error error-message'>" + errorMessage + "</div>");
                    else $(".get-tou-error").html(errorMessage);
                    if (callback) callback({"error": i18next.t("Server error")});
                };
            };
        });
    },
    /*
     *  return instruments list by organization(s)
     */
    "getInstrumentsList": function(sync, callback) {
        this.sendRequest('api/questionnaire_bank', 'GET', null, {sync: sync}, function(data) {
            if (data) {
                if (!data.error) {
                    if (data.entry) {
                        if ((data.entry).length === 0) {
                            if (callback) callback({"error": i18next.t("no data returned")});
                        } else {
                            var qList = {};
                            (data.entry).forEach(function(item) {
                                if (item.organization) {
                                    var orgID = (item.organization.reference).split("/")[2];
                                    /*
		                             * don't assign orgID to object if it was already present
		                             */
                                    if (!qList[orgID]) qList[orgID] = [];
                                    if (item.questionnaires) {
                                        (item.questionnaires).forEach(function(q) {
                                            /*
		                                      * add instrument name to instruments array for the org
		                                      * will not add if it is already in the array
		                                      * NOTE: inArray returns -1 if the item is NOT in the array
		                                      */
                                            if ($.inArray(q.questionnaire.display, qList[orgID]) == -1){
                                                qList[orgID].push(q.questionnaire.display);
                                            };
                                        });
                                    };
                                };
                            });
                            if (callback) callback(qList);
                        };
                    } else {
                        if (callback) callback({"error": i18next.t("no data returned")});
                    };
                } else {
                    if (callback) callback({"error": i18next.t("error retrieving instruments list")});
                };
            };
        });
    },
    "getTerms": function(userId, type, sync, callback, params) {
        if (!params) params = {};
        var url = '/api/user/{userId}/tou{type}{all}'.replace("{userId}", userId)
                                                    .replace("{type}", (type && hasValue(type)?('/'+type):''))
                                                    .replace("{all}", (params.hasOwnProperty("all")?'?all=true':''));
        this.sendRequest(url, 'GET', userId, {sync:sync}, function(data) {
            console.log("data", data)
            if (data) {
                if (!data.error) {
                    $(".get-tou-error").html("");
                    fillContent.terms(data);
                    if (callback) callback(data);
                } else {
                    var errorMessage = i18next.t("Server error occurred retrieving tou data.");
                    if ($(".get-tou-error").length == 0) $(".default-error-message-container").append("<div class='get-tou-error error-message'>" + errorMessage + "</div>");
                    else $(".get-tou-error").html(errorMessage);
                    if (callback) callback({"error": errorMessage});
                };
            };
        });
    },
    "postTermsByUser": function(userId, toSend) {
        this.sendRequest('/api/user/' + userId + '/tou/accepted', 'POST', userId, {data: JSON.stringify(toSend)}, function(data) {
            if (data) {
                if (!data.error) {
                    $(".post-tou-error").html("");
                } else {
                    var errorMessage = i18next.t("Server error occurred saving terms of use information.");
                    if ($(".post-tou-error").length == 0) $(".default-error-message-container").append("<div class='post-tou-error error-message'>" + errorMessage + "</div>");
                    else $(".post-tou-error").html(errorMessage);
                };
            };
        });
    },
    "postTerms": function(toSend) {
        this.sendRequest('/api/tou/accepted', 'POST', null, {data: JSON.stringify(toSend)}, function(data) {
            if (data) {
                if (!data.error) {
                    $(".post-tou-error").html("");
                } else {
                    var errorMessage = i18next.t("Server error occurred saving terms of use information.");
                    if ($(".post-tou-error").length == 0) $(".default-error-message-container").append("<div class='post-tou-error error-message'>" + errorMessage + "</div>");
                    else $(".post-tou-error").html(errorMessage);
                }
            };
        });
    },
    "accessUrl": function(userId, sync,callback) {
        if (!hasValue(userId)) return false;
        var url = '';
        this.sendRequest('/api/user/'+userId+'/access_url', 'GET', userId, {sync:sync}, function(data) {
            if (data) {
                if (!data.error) {
                    if (callback) callback({url: data['access_url']});
                } else {
                    if (callback) callback({"error": i18next.t("Error occurred retrieving access url.")});
                }
            } else {
                if (callback) callback({"error": i18next.t("no data returned")});
            }
        });
    },
    "invite": function(userId, data, callback) {
        if (!hasValue(data)) return false;
        this.sendRequest('/invite', 'POST', userId, {'contentType':'application/x-www-form-urlencoded; charset=UTF-8', 'data': data, 'dataType': 'html' }, function(data) {
            if (data) {
                if (callback) callback(data);
            } else {
                if (callback) callback({"error": i18next.t("no data returned")});
            };
        });
    },
    "passwordReset": function(userId, callback) {
        if (!hasValue(userId)) return false;
        this.sendRequest('/api/user/'+userId+'/password_reset', 'POST', userId, {'contentType':'application/x-www-form-urlencoded; charset=UTF-8'}, function(data) {
            if (data) {
                if (!data.error) {
                    if (callback) callback(data);
                } else {
                    if (callback) callback({"error": i18next.t("Error occurred sending password reset request.")});
                };
            } else {
                if (callback) callback({"error": i18next.t("no data returned")});
            };
        });
    },
    "assessmentStatus": function(userId, callback) {
        if (!hasValue(userId)) return false;
        this.sendRequest('/api/patient/'+userId+'/assessment-status', 'GET', userId, null, function(data) {
            if (data) {
                if (!data.error) {
                    if (callback) callback(data);
                } else {
                    if (callback) callback({"error": i18next.t("Error occurred retrieving assessment status.")});
                };

            } else {
                if (callback) callback({"error": i18next.t("no data returned")});
            };
        });

    },
    "updateAssessment": function(userId, data, callback) {
        if (!hasValue(userId)) {
            if (callback) {
                callback({"error": i18next.t("User id is required.")});
            };
        };
        if (!hasValue(data)) {
            if (callback) {
                callback({"error": i18next.t("Questionnaire response data is required.")})
            };
        };
        this.sendRequest('/api/patient/'+userId+'/assessment', 'PUT', userId, {data: JSON.stringify(data)}, function(data) {
            if (data) {
                if (!data.error) {
                    if (callback) callback(data);
                } else {
                    if (callback) callback({"error": i18next.t("Error occurred retrieving assessment list.")});
                };

            } else {
                if (callback) callback({"error": i18next.t("no data returned")});
            };
        });
    },
    "assessmentList": function(userId, callback) {
        if (!hasValue(userId)) return false;
        this.sendRequest('/api/patient/'+userId+'/assessment', 'GET', userId, null, function(data) {
            if (data) {
                if (!data.error) {
                    if (callback) callback(data);
                } else {
                    if (callback) callback({"error": i18next.t("Error occurred retrieving assessment list.")});
                };
            } else {
                if (callback) callback({"error": i18next.t("no data returned")});
            };
        });
    },
    "assessmentReport": function(userId, instrumentId, callback) {
        if (!hasValue(userId)) return false;
        if (!hasValue(instrumentId)) return false;
        this.sendRequest('/api/patient/'+userId+'/assessment/'+instrumentId, 'GET', userId, null, function(data) {
            if (data) {
                if (!data.error) {
                    if (callback) callback(data);
                } else {
                    if (callback) callback({"error": i18next.t("Error occurred retrieving assessment report.")});
                };
            } else {
                if (callback) callback({"error": i18next.t("no data returned")});
            };
        });
    },
    "getCurrentQB": function(userId, completionDate, params, callback) {
        if (!hasValue(userId)) {
            return false;
        };
        params = params||{};
        this.sendRequest('/api/user/' + userId + '/questionnaire_bank', 'GET', userId, {data: {as_of_date: completionDate}, sync: params.sync?true:false}, function(data) {
            if (data) {
                if (!data.error) {
                    if (callback) {
                        callback(data);
                    };
                } else {
                    if (callback) {
                        callback({"error": i18next.t("Error occurred retrieving current questionnaire bank for user.")});
                    };
                };

            } else {
                if (callback) {
                    callback({"error": i18next.t("no data returned")});
                };
            };
        });
    },
    "patientReport": function(userId, callback) {
        if (!hasValue(userId)) return false;
        this.sendRequest('/api/user/'+userId+'/user_documents?document_type=PatientReport', 'GET', userId, null, function(data) {
            if (data) {
                if (!data.error) {
                    if (callback) callback(data);
                } else {
                    if (callback) callback({"error": i18next.t("Error occurred retrieving patient report.")});
                };
            } else {
                if (callback) callback({"error": i18next.t("no data returned")});
            };
        });
    },
    "setTablePreference": function(userId, tableName, params, callback) {
        if (!hasValue(userId) || !hasValue(tableName)) return false;
        if (!params) params = {};
        this.sendRequest('/api/user/'+userId+'/table_preferences/'+tableName, 'PUT', userId, {"data":params.data, "sync":params.sync}, function(data) {
            if (data) {
                if (!data.error) {
                    if (callback) callback(data);
                } else {
                    if (callback) callback({"error": i18next.t("Error occurred setting table preference.")});
                };
            };
        });
    },
    "getTablePreference": function(userId, tableName, params, callback) {
        if (!hasValue(userId) || !hasValue(tableName)) return false;
        if (!params) params = {};
        this.sendRequest('/api/user/'+userId+'/table_preferences/'+tableName, 'GET', userId, {"sync":params.sync}, function(data) {
            if (data) {
                if (!data.error) {
                    if (callback) callback(data);
                } else {
                    if (callback) callback({"error": i18next.t("Error occurred setting table preference.")});
                };
            } else {
                if (callback) callback({"error": i18next.t("no data returned")});
            };
        });
    },
    "initNotifications": function() {
        this.getNotification($("#notificationUserId").val(), false, function(data) {
            fillContent.notifications(data);
        });
    },
    "getNotification": function(userId, params, callback) {
        if (hasValue(userId)) {
            if (!params) params = {};
            this.sendRequest('/api/user/'+userId+'/notification', 'GET', userId, {"sync":params.sync}, function(data) {
                if (data) {
                    if (!data.error) {
                        if (callback) callback(data);
                    } else {
                        if (callback) callback({"error": i18next.t("Error occurred retrieving notification.")});
                    };
                } else {
                    if (callback) callback({"error": i18next.t("no data returned")});
                };
            });

        } else {
            if (callback) {
                callback({"error": i18next.t("User id is required")});
            }
        }
    },
    "deleteNotification": function(userId, notificationId, params, callback) {

        if (!callback) {
            callback = function(data) {
                return data;
            }
        }
        
        if (!hasValue(userId)) {
            callback({"error": i18next.t("User Id is required")});
            return false;
        };
        if (!hasValue(notificationId)) {
            callback({"error": i18next.t("Notification id is required.")});
        };
        if (!params) params = {};

        var self = this;

        this.getNotification(userId, false, function(data) {
            if (data.notifications) {
                 /* 
                 * check if there is notification for this id
                 * dealing with use case where user deletes same notification in a separate open window
                 */
                var arrNotification = $.grep(data.notifications, function(notification) {
                    return notification.id == notificationId;
                });
                if (arrNotification.length > 0) {
                    /* 
                     * delete notification only if it exists
                     */
                    self.sendRequest('/api/user/'+userId+'/notification/'+notificationId, 'DELETE', userId, {"sync":params.sync}, function(data) {
                        if (data) {
                            if (!data.error) {
                                callback(data);
                            } else {
                                callback({"error": i18next.t("Error occurred deleting notification.")});
                            };
                        } else {
                            callback({"error": i18next.t("no data returned")});
                        };
                    });
                };
            };

        });

    },
    "emailLog": function(userId, callback) {
        if (!userId) return false;
        this.sendRequest('/api/user/'+userId+'/messages', 'GET', userId, null, function(data) {
           if (data) {
                if (!data.error) {
                    if (callback) callback(data);
                } else {
                    if (callback) callback({"error": i18next.t("Error occurred retrieving email audit entries.")});
                };
            } else {
                if (callback) callback({"error": i18next.t("no data returned")});
            };
        });
    },
    "auditLog": function(userId, callback) {
        if (!hasValue(userId)) return false;
        this.sendRequest('/api/user/'+userId+'/audit','GET', userId, null, function(data) {
            if (data) {
                if (!data.error) {
                    if (callback) callback(data);
                }
                else {
                    if (callback) callback({"error": i18next.t("Error occurred retrieving audit log.")});
                };
            } else {
                if (callback) callback({"error": i18next.t("no data returned")});
            };
        });
    },
    "setting": function(key, userId, params, callback) {
        if (!hasValue(key)) {
            if (callback) callback({"error": i18next.t("configuration key is required.")});
            return false;
        };
        if (!params) params = {};
        this.sendRequest('/api/settings/'+key,'GET', userId, {"sync":params.sync}, function(data) {
            if (data) {
                if (!data.error) {
                    if (callback) callback(data);
                } else {
                    if (callback) callback({"error": i18next.t("Error occurred retrieving content for configuration key.")});
                };
            } else {
             if (callback) callback({"error": i18next.t("no data returned")});
            };
        });
    },
    "deleteUser": function(userId, params, callback) {
        if (!hasValue(userId)) {
            if (callback) {
                callback({"error": i18next.t("User id is required")});
            };
            return false;
        };
        this.sendRequest('/api/user/'+userId,'DELETE', userId, (params||{}), function(data) {
            if (data) {
                if (!data.error) {
                    if (callback) callback(data);
                } else {
                    if (callback) callback({"error": i18next.t("Error occurred deleting user.")});
                };
            } else {
             if (callback) callback({"error": i18next.t("no data returned")});
            };
        });

    },
    "treatmentOptions": function(userId, params, callback) {
        this.sendRequest('/patients/treatment-options', 'GET', userId, (params||{}), function(data) {
            if (data) {
                if (!data.error) {
                    if (callback) callback(data);
                } else {
                    if (callback) callback({"error": i18next.t("Error occurred retrieving treatment options.")});
                };
            } else {
             if (callback) callback({"error": i18next.t("no data returned")});
            };
        });
    }
};

$(document).ready(function() {

    if (typeof PORTAL_NAV_PAGE != 'undefined') {
        loader(true);
        fillContent.initPortalWrapper(PORTAL_NAV_PAGE);
    } else loader();

    // Reveal footer after load to avoid any flashes will above content loads
    setTimeout('$("#homeFooter").show();', 100);

    tnthAjax.beforeSend();


    __NOT_PROVIDED_TEXT = i18next.t("not provided");

    //setTimeout('LRKeyEvent();', 1500);
    // To validate a form, add class to <form> and validate by ID.
    $('form.to-validate').validator({
        custom: {
            birthday: function($el) {
                var m = parseInt($("#month").val());
                var d = parseInt($("#date").val());
                var y = parseInt($("#year").val());
                // If all three have been entered, run check
                var goodDate = true;
                var errorMsg = "";
                // If NaN then the values haven't been entered yet, so we
                // validate as true until other fields are entered
                if (isNaN(y) || (isNaN(d) && isNaN(y))) {
                    $("#errorbirthday").html(i18next.t('All fields must be complete.')).hide();
                    goodDate = false;
                } else if (isNaN(d)) {
                    errorMsg = i18next.t("Please enter a valid date.");
                } else if (isNaN(m)) {
                    errorMsg += (hasValue(errorMsg)?"<br/>": "") + i18next.t("Please enter a valid month.");
                } else if (isNaN(y)) {
                    errorMsg += (hasValue(errorMsg)?"<br/>": "") + i18next.t("Please enter a valid year.");
                };

                if (hasValue(errorMsg)) {
                    $("#errorbirthday").html(errorMsg).show();
                    $("#birthday").val("");
                    goodDate = false;
                }
                //}
                //console.log("good Date: " + goodDate + " errorMessage; " + errorMsg)
                if (goodDate) {
                    $("#errorbirthday").html("").hide();
                };

                return goodDate;
            },
            customemail: function($el) {
                var emailVal = $.trim($el.val());
                var update = function($el) {
                    if ($el.attr("data-update-on-validated") === "true" && $el.attr("data-user-id")) {
                        assembleContent.demo($el.attr("data-user-id"),true, $el);
                    };
                };
                if (emailVal === "") {
                    if ($el.attr("data-optional")) {
                        /*
                        * if email address is optional, update it as is
                        */
                        update($el);
                        return true;
                    } else {
                        return false;
                    };
                }
                var emailReg = /^(([^<>()[\]\\.,;:\s@\"]+(\.[^<>()[\]\\.,;:\s@\"]+)*)|(\".+\"))@((\[[0-9]{1,3}\.[0-9]{1,3}\.[0-9]{1,3}\.[0-9]{1,3}\])|(([a-zA-Z\-0-9]+\.)+[a-zA-Z]{2,}))$/;
                // Add user_id to api call (used on patient_profile page so that staff can edit)
                var addUserId = "";
                if (typeof(patientId) !== "undefined") {
                    addUserId = "&user_id="+patientId;
                } else if (hasValue($el.attr("data-user-id"))) {
                    addUserId = "&user_id="+ $el.attr("data-user-id");
                }
                // If this is a valid address, then use unique_email to check whether it's already in use
                if (emailReg.test(emailVal)) {
                    tnthAjax.sendRequest("/api/unique_email?email="+encodeURIComponent(emailVal)+addUserId, "GET", "", null, function(data) {
                        if (!data.error) {
                            if (data.unique) {
                                $("#erroremail").html("").parents(".form-group").removeClass("has-error");
                                update($el);
                            } else {
                                $("#erroremail").html(i18next.t("This e-mail address is already in use. Please enter a different address.")).parents(".form-group").addClass("has-error");
                            };

                        } else {
                            console.log(i18next.t("Problem retrieving data from server."));
                        };
                    });
                }
                return emailReg.test(emailVal);
            },
            htmltags: function($el) {
                var invalid = containHtmlTags($el.val());
                if (invalid) $("#error" + $el.attr("id")).html("Invalid characters in text.");
                else $("#error" + $el.attr("id")).html("");
                return !invalid;
            }
        },
        errors: {
            htmltags: i18next.t("Please remove invalid characters and try again."),
            birthday: i18next.t("Sorry, this isn't a valid date. Please try again."),
            customemail: i18next.t("This isn't a valid e-mail address, please double-check.")
        },
        disable: false
    }).off('input.bs.validator change.bs.validator'); // Only check on blur (turn off input)   to turn off change - change.bs.validator

});

var tnthDates = {
    /** validateDateInputFields  check whether the date is a sensible date in month, day and year fields.
     ** params: month, day and year fields and error field ID
     ** NOTE this can replace the custom validation check; hook this up to the onchange/blur event of birthday field
     ** work better in conjunction with HTML5 native validation check on the field e.g. required, pattern match  ***/
    "validateDateInputFields": function(monthField, dayField, yearField, errorFieldId) {
        var m = $(monthField).val();
        var d = $(dayField).val();
        var y = $(yearField).val();
        if (hasValue(m) && hasValue(d) && hasValue(y)) {
            if ($(yearField).get(0).validity.valid && $(monthField).get(0).validity.valid && $(dayField).get(0).validity.valid) {
                m = parseInt(m);
                d = parseInt(d);
                y = parseInt(y);
                var errorField = $("#" + errorFieldId);

                if (!(isNaN(m)) && !(isNaN(d)) && !(isNaN(y))) {
                    var today = new Date();
                    // Check to see if this is a real date
                    var date = new Date(y,m-1,d);
                    if (!(date.getFullYear() == y && (date.getMonth() + 1) == m && date.getDate() == d)) {
                        errorField.html(i18next.t("Invalid date. Please try again.")).show();
                        return false;
                    }
                    else if (date.setHours(0,0,0,0) > today.setHours(0,0,0,0)) {
                        errorField.html(i18next.t("Date must not be in the future. Please try again.")).show();
                        return false; //shouldn't be in the future
                    }
                    else if (y < 1900) {
                        errorField.html(i18next.t("Date must not be before 1900. Please try again.")).show();
                        return false;
                    };

                    errorField.html("").hide();

                    return true;

                } else return false;
            } else {
                return false;
            }

        } else {
            return false;
        };
    },
    /***
     * changeFormat - changes date format, particularly for submitting to server
     * @param currentDate - date to change
     * @param reverse - use to switch from yyyy-mm-dd to dd/mm/yyyy
     * @param shorten - removes padding from zeroes (only in reverse)
     * @returns - a date as a string
     *
     * Examples:
     * changeFormat("29/04/2016") returns "2016-04-29T07:00:00", converts according to getTimezoneOffset
     * changeFormat("2016-04-29",true) returns "29/04/2016"
     * changeFormat("2016-04-29",true,true) returns "29/04/2016"
     ***/
    "changeFormat": function(currentDate,reverse,shorten) {
        if (currentDate == null || currentDate == "") {
            return null;
        }
        var yearToPass, convertDate, dateFormatArray;
        if (reverse) {
            dateFormatArray = currentDate.split("-");
            if (!dateFormatArray || (dateFormatArray.length == 0)) return null;
            yearToPass = dateFormatArray[0];
            if (shorten) {
                dateFormatArray[1] = dateFormatArray[1].replace(/^0+/, '');
                dateFormatArray[2] = dateFormatArray[2].replace(/^0+/, '');
            }
            convertDate = dateFormatArray[2]+"/"+dateFormatArray[1]+"/"+yearToPass;
        } else {
            dateFormatArray = currentDate.split("/");
            if (!dateFormatArray || (dateFormatArray.length == 0)) return null;
            // If patient manuals enters two digit year, then add 19 or 20 to year.
            // TODO - this is susceptible to Y2K for 2100s. Be better to force
            // user to type 4 digits.
            var currentTime = new Date();
            if (dateFormatArray[2].length == 2) {
                var shortYear = currentTime.getFullYear().toString().substr(2,2);
                if (dateFormatArray[2] > shortYear) {
                    yearToPass = '19'+dateFormatArray[2];
                } else {
                    yearToPass = '20'+dateFormatArray[2];
                }
            } else {
                yearToPass = dateFormatArray[2];
            }
            convertDate = yearToPass+"-"+dateFormatArray[1]+"-"+dateFormatArray[0]
            // add T according to timezone
            var tzOffset = currentTime.getTimezoneOffset();//minutes
            tzOffset /= 60;//hours
            if (tzOffset < 10) tzOffset = "0" + tzOffset;
            convertDate += "T" + tzOffset + ":00:00";
        }
        return convertDate
    },
    /**
     * Simply swaps:
     *      a/b/cdef to b/a/cdef
     *      (single & double digit permutations accepted...)
     *      ab/cd/efgh to cd/ab/efgh
     * Does not check for valid dates on input or output!
     * @param currentDate string eg 7/4/1976
     * @returns string eg 4/7/1976
     */
    "swap_mm_dd": function(currentDate) {
        var splitDate = currentDate.split('/');
        return splitDate[1] + '/' + splitDate[0] + '/' + splitDate[2];
    },
     /**
     * Convert month string to numeric
     *
     */

     "convertMonthNumeric": function(month) {
        if (!hasValue(month)) return "";
        else {
             month_map = {
                "jan":1,
                "feb":2,
                "mar":3,
                "apr":4,
                "may":5,
                "jun":6,
                "jul":7,
                "aug":8,
                "sep":9,
                "oct":10,
                "nov":11,
                "dec":12,
            };
            var m = month_map[month.toLowerCase()];
            return hasValue(m) ? m : "";
        };
     },
    /**
     * Convert month string to text
     *
     */
     "convertMonthString": function(month) {
        if (!hasValue(month)) return "";
        else {
            numeric_month_map = {
                1:"Jan",
                2:"Feb",
                3:"Mar",
                4:"Apr",
                5:"May",
                6:"Jun",
                7:"Jul",
                8:"Aug",
                9:"Sep",
                10:"Oct",
                11:"Nov",
                12:"Dec"
            };
            var m = numeric_month_map[parseInt(month)];
            return hasValue(m)? m : "";
        };
     },
     "isDate": function(obj) {
        return  Object.prototype.toString.call(obj) === '[object Date]' && !isNaN(obj.getTime());
     },
     "displayDateString": function(m, d, y) {
        var s = "";
        if (hasValue(d)) s = parseInt(d);
        if (hasValue(m)) s += (hasValue(s) ? " ": "") + this.convertMonthString(m);
        if (hasValue(y)) s += (hasValue(s) ? " ": "") + y;
        return s;
     },
    /***
     * parseDate - Fancier function for changing javascript date yyyy-mm-dd (with optional time) to a dd/mm/yyyy (optional time) format. Used with mPOWEr
     * @param date - the date to be converted
     * @param noReplace - prevent replacing any spaces with "T" to get in proper javascript format. 2016-02-24 15:28:09-0800 becomes 2016-02-24T15:28:09-0800
     * @param padZero - if true, will add padded zero to month and date
     * @param keepTime - if true, will output the time as part of the date
     * @param blankText - pass a value to display if date is null
     * @returns date as a string with optional time
     *
     * parseDate("2016-02-24T15:28:09-0800",true,false,true) returns "24/2/2016 3:28pm"
     */
    "parseDate": function(date,noReplace,padZero,keepTime,blankText) {
        if(date == null) {
            if (blankText) {
                return blankText;
            } else {
                return "";
            }
        }
        // Put date in proper javascript format
        if (noReplace == null) {
            date = date.replace(" ", "T");
        }
        // Need to reformat dates b/c of date format issues in Safari (and others?)
        // http://stackoverflow.com/questions/6427204/date-parsing-in-javascript-is-different-between-safari-and-chrome
        var a = date.split(/[^0-9]/);
        var toConvert;
        if (a[3]) {
            toConvert=new Date (a[0],a[1]-1,a[2],a[3],a[4],a[5]);
        } else {
            toConvert=new Date (a[0],a[1]-1,a[2]);
        }

        // Switch date to mm/dd/yyyy
        //var toConvert = new Date(Date.parse(date));
        var month = toConvert.getMonth() + 1;
        var day = toConvert.getDate();
        if (padZero) {
            if (month <= 9)
                month = '0' + month;
            if (day <= 9)
                day = '0' + day;
        }
        if (keepTime) {
            var amPm = "am";
            var hour = a[3];
            if (a[3] > 11) {
                amPm = "pm";
                if (a[3] > 12) {
                    hour = (a[3]-12);
                }
            }
            return day + "/" + month + "/" + toConvert.getFullYear()+" "+hour+":"+a[4]+amPm;
        } else {
            return day + "/" + month + "/" + toConvert.getFullYear();
        }
    },
    /***
     * parseForSorting - changes date to a YYYYMMDDHHMMSS string for sorting (note that this is a string rather than a number)
     * @param date - the date to be converted
     * @param noReplace - prevent replacing any spaces with "T" to get in proper javascript format. 2016-02-24 15:28:09-0800 becomes 2016-02-24T15:28:09-0800. Adding T indicates UTC time
     * @returns date as a string used by system for sorting
     *
     * parseDate("2016-02-24T15:28:09-0800",true) returns "201600224152809"
     */
    "parseForSorting": function(date,noReplace) {
        if (date == null) {
            return ""
        }
        // Put date in proper javascript format
        if (noReplace == null) {
            date = date.replace(" ", "T");
        }
        // Need to reformat dates b/c of date format issues in Safari (and others?)
        // http://stackoverflow.com/questions/6427204/date-parsing-in-javascript-is-different-between-safari-and-chrome
        var a = date.split(/[^0-9]/);
        var toConvert=new Date (a[0],a[1]-1,a[2],a[3],a[4],a[5]);
        // Switch date to mm/dd/yyyy
        //var toConvert = new Date(Date.parse(date));
        var month = toConvert.getMonth() + 1;
        var day = toConvert.getDate();
        if (month <= 9)
            month = '0' + month;
        if (day <= 9)
            day = '0' + day;
        return toConvert.getFullYear() + month + day + a[3] + a[4] + a[5]

    },
    /***
     * spellDate - spells out date in a format based on language/local. Currently not in use.
     * @param passDate - date to use. If empty, defaults to today.
     * @param ymdFormat - false by default. false = dd/mm/yyyy. true = yyyy-mm-dd
     * @returns spelled out date, localized
     */
    "spellDate": function(passDate,ymdFormat) {
        var todayDate = new Date();
        if (passDate) {
            // ymdFormat is true, we are assuming it's being received as YYYY-MM-DD
            if (ymdFormat) {
                todayDate = passDate.split("-");
                todayDate = new Date(todayDate[2], todayDate[0] - 1, todayDate[1])
            } else {
                // Otherwide dd/mm/yyyy
                todayDate = passDate.split("/");
                todayDate = new Date(todayDate[2], todayDate[1] - 1, todayDate[0])
            }
        }
        var returnDate;
        var monthNames = ["January", "February", "March", "April", "May", "June",
            "July", "August", "September", "October", "November", "December"
        ]
        // If user's language is Spanish then use dd/mm/yyyy format and changes words
        if (userSetLang !== undefined && userSetLang == 'es_MX') {
            monthNames = ["enero","febrero","marzo","abril","mayo","junio","julio", "agosto","septiembre","octubre","noviembre","diciembre"];
            returnDate = ('0' + todayDate.getDate()).slice(-2)+" de "+monthNames[todayDate.getMonth()]+" de "+todayDate.getFullYear()
        } else if(userSetLang !== undefined && userSetLang == "en_AU") {
            returnDate = ('0' + todayDate.getDate()).slice(-2)+" "+monthNames[todayDate.getMonth()]+" "+todayDate.getFullYear()
        } else {
            returnDate = monthNames[todayDate.getMonth()]+" "+('0' + todayDate.getDate()).slice(-2)+", "+todayDate.getFullYear()
        }
        return returnDate
    },
    /***
     * Calculates number of days between two dates. Used in mPOWEr for surgery/discharge
     * @param startDate - required. Assumes YYYY-MM-DD. This is typically the date of surgery or discharge
     * @param dateToCalc - optional. If empty, then assumes today's date
     * @returns number of days
     */
    "getDateDiff": function(startDate,dateToCalc) {
        var a = startDate.split(/[^0-9]/);
        var dateTime = new Date(a[0], a[1]-1, a[2]).getTime();
        var d;
        if (dateToCalc) {
            var c = dateToCalc.split(/[^0-9]/);
            d = new Date(c[0], c[1]-1, c[2]).getTime()
        } else {
            // If no baseDate, then use today to find the number of days between dateToCalc and today
            d = new Date().getTime()
        }
        // Round down to floor so we don't add an extra day if session is 12+ hours into the day
        return Math.floor((d - dateTime) / (1000 * 60 * 60 * 24))
    },
    "getAge": function (birthDate, otherDate) {
        birthDate = new Date(birthDate);
        // Use today's date to calc, unless otherwise specified
        var secondDate = new Date();
        if (otherDate) {
            secondDate = new Date(otherDate);
        }
        var years = (secondDate.getFullYear() - birthDate.getFullYear());

        if (secondDate.getMonth() < birthDate.getMonth() ||
            secondDate.getMonth() == birthDate.getMonth() && secondDate.getDate() < birthDate.getDate()) {
            years--;
        }
        return years;
    },
    /***
     * Simple function to add "days" label to a number of days. Not localized, used for mPOWEr
     * @param dateVal - required. Often derived via getDateDiff
     * @returns {string}
     */
    "addDays": function(dateVal) {
        var toReturn = "N/A";
        if (dateVal && typeof dateVal != undefined) {
            if (dateVal == 1) {
                toReturn = "1 day";
            } else if (dateVal < 0) {
                toReturn = "--";
            } else {
                toReturn = dateVal + " days";
            }
        } else if (dateVal === 0) {
            toReturn = "Today";
        }
        return toReturn
    },
    "isValidDefaultDateFormat": function(date, errorField) {
        if (!hasValue(date)) return false;
        if (date.length < 10) return false;
        var dArray = $.trim(date).split(" ");
        if (dArray.length < 3) return false;
        var day = dArray[0], month = dArray[1], year = dArray[2];
        if (day.length < 1) return false;
        if (month.length < 3) return false;
        if (year.length < 4) return false;
        if (!/(0)?[1-9]|1\d|2\d|3[01]/.test(day)) return false;
        if (!/jan|feb|mar|apr|may|jun|jul|aug|sep|oct|nov|dec/i.test(month)) return false;
        if (!/(19|20)\d{2}/.test(year)) return false;
        var dt = new Date(date);
        if (!this.isDateObj(dt)) return false;
        else if (!this.isValidDate(year, this.convertMonthNumeric(month), day)) {
            return false;
        } else {
          var today = new Date(), errorMsg = "";
          if (dt.getFullYear() < 1900) errorMsg = "Year must be after 1900";
          // Only allow if date is before today
          if (dt.setHours(0,0,0,0) > today.setHours(0,0,0,0)) {
              errorMsg = "The date must not be in the future.";
          };
          if (hasValue(errorMsg)) {
            if (errorField) $(errorField).text(errorMsg);
            return false;
          } else {
            if (errorField) $(errorField).text("");
            return true;
          }
        };
    },
    "isDateObj": function(d) {
        return Object.prototype.toString.call(d) === "[object Date]" && !isNaN( d.getTime());
    },
    "isValidDate": function(y, m, d) {
        var date = this.getDateObj(y, m, d);
        var convertedDate = this.getConvertedDate(date);
        var givenDate = this.getGivenDate(y, m, d);
        return ( givenDate == convertedDate);
    },
    /*
     * method does not check for valid numbers, will return NaN if conversion failed
     */
    "getDateObj": function(y, m, d, h, mi, s) {
        if (!h) h = 0;
        if (!mi) mi = 0;
        if (!s) s = 0;
        return new Date(parseInt(y),parseInt(m)-1,parseInt(d), parseInt(h), parseInt(mi), parseInt(s));
    },
    "getConvertedDate": function(dateObj) {
        if (dateObj && this.isDateObj(dateObj)) return ""+dateObj.getFullYear() + (dateObj.getMonth()+1) + dateObj.getDate();
        else return "";
    },
    "getGivenDate":function(y, m, d) {
        return ""+y+m+d;
    },
    /*
     * NB
     * For dateString in ISO-8601 format date as returned from server
     * e.g. '2011-06-29T16:52:48'*/

    "formatDateString": function(dateString, format) {
        if (dateString) {
               var iosDateTest = /^([\+-]?\d{4}(?!\d{2}\b))((-?)((0[1-9]|1[0-2])(\3([12]\d|0[1-9]|3[01]))?|W([0-4]\d|5[0-2])(-?[1-7])?|(00[1-9]|0[1-9]\d|[12]\d{2}|3([0-5]\d|6[1-6])))([T\s]((([01]\d|2[0-3])((:?)[0-5]\d)?|24\:?00)([\.,]\d+(?!:))?)?(\17[0-5]\d([\.,]\d+)?)?([zZ]|([\+-])([01]\d|2[0-3]):?([0-5]\d)?)?)?)?$/
               var d = new Date(dateString);
               var ap, day, month, year, hours, minutes, seconds, nd;
               //note instantiating ios formatted date using Date object resulted in error in IE
               if (!iosDateTest && !isNaN(d) && !this.isDateObj(d)) return "";
               if (iosDateTest.test(dateString)) {
                   //IOS date, no need to convert again to date object, just parse it as is
                   //issue when passing it into Date object, the output date is inconsistent across from browsers
                   var dArray = $.trim($.trim(dateString).replace(/[\.TZ:\-]/gi, " ")).split(" ");
                   year = dArray[0];
                   month = dArray[1];
                   day = dArray[2];
                   hours = dArray[3] || "0";
                   minutes = dArray[4] || "0";
                   seconds = dArray[5] || "0";
                }
                else {
                   day = d.getDate();
                   month = d.getMonth() + 1;
                   year = d.getFullYear();
                   hours = d.getHours();
                   minutes = d.getMinutes();
                   seconds = d.getSeconds();
                   nd = "";
                };

               day = pad(day);
               month = pad(month);
               hours = pad(hours);
               minutes = pad(minutes);
               seconds = pad(seconds);

               switch(format) {
                    case "mm/dd/yyyy":
                        nd = month + "/" + day + "/" + year;
                        break;
                    case "mm-dd-yyyy":
                        nd = month + "-" + day + "-" + year;
                        break;
                    case "mm-dd-yyyy hh:mm:ss":
                        nd = month + "-" + day + "-" + year + " " + hours + ":" + minutes + ":" + seconds;
                        break;
                    case "dd/mm/yyyy":
                        nd = day + "/" + month + "/" + year;
                        break;
                    case "dd/mm/yyyy hh:mm:ss":
                        nd = day + "/" + month + "/" + year + " " + hours + ":" + minutes + ":" + seconds;
                        break;
                    case "dd-mm-yyyy":
                        nd = day + "-" + month + "-" + year;
                        break;
                    case "dd-mm-yyyy hh:mm:ss":
                        nd = day + "-" + month + "-" + year + " " + hours + ":" + minutes + ":" + seconds;
                        break;
                    case "iso-short":
                    case "yyyy-mm-dd":
                        nd = year + "-" + month + "-" + day;
                        break;
                    case "iso":
                    case "yyyy-mm-dd hh:mm:ss":
                        nd = year + "-" + month + "-" + day + " " + hours + ":" + minutes + ":" + seconds;
                        break;
                    case "d M y hh:mm:ss":
                        nd = this.displayDateString(month, day, year);
                        nd = nd + " " + hours + ":" + minutes + ":" + seconds;
                        break;
                    case "d M y":
                    default:
                        //console.log("dateString: " + dateString + " month: " + month + " day: " + day + " year: " + year)
                        nd = this.displayDateString(month, day, year);
                        break;
               };

           return nd;
        } else return "";
    },
    "convertToLocalTime": function (dateString) {
        var convertedDate = "";
        //assuming dateString is UTC date/time
        if (hasValue(dateString)) {
            var d = new Date(dateString);
            var newDate = new Date(d.getTime()+d.getTimezoneOffset()*60*1000);
            var offset = d.getTimezoneOffset() / 60;
            var hours = d.getHours();
            newDate.setHours(hours - offset);
            var options = {
                year: 'numeric', day: 'numeric', month: 'short',
                hour: 'numeric', minute: 'numeric', second: 'numeric',
                hour12: false
            };
            convertedDate = newDate.toLocaleString(options);
        };
        return convertedDate;
    },
    "convertUserDateTimeByLocaleTimeZone": function (dateString, timeZone, locale) {
        //firefox does not support Intl API
        //if (navigator.userAgent.toLowerCase().indexOf('firefox') > -1) return dateString;

        if (!dateString) return "";
        else {
            var errorMessage = "";
            if (!hasValue(timeZone)) timeZone = "UTC";
            if (!hasValue(locale))  locale = "en-us";
            $(".timezone-error").html("");
            $(".timezone-warning").html("");
            //locale needs to be in this format - us-en
            //month: 'numeric', day: 'numeric',
            locale = locale.replace("_", "-").toLowerCase();
            var options = {
                year: 'numeric', day: 'numeric', month: 'short',
                hour: 'numeric', minute: 'numeric', second: 'numeric',
                hour12: false
            };
            options.timeZone =  timeZone;
            //older browsers don't support this
            var convertedDate = dateString;
            try {
                if(/chrom(e|ium)/.test(navigator.userAgent.toLowerCase())){ //works in chrome
                    convertedDate = new Date(dateString).toLocaleString(locale, options);
                    if (timeZone != "UTC") $(".gmt").each(function() { $(this).hide()});
                } else {
                    if (timeZone != "UTC") {
                        convertedDate = convertToLocalTime(dateString);
                        $(".timezone-warning").addClass("text-warning").html(i18next.t("Date/time zone conversion is not supported in current browser. All date/time fields are converted to local time zone instead."));
                        $(".gmt").each(function() { $(this).hide()});
                    };
                }
            } catch(e) {
                errorMessage = i18next.t("Error occurred when converting timezone: ") + e.message;
            };
            if (hasValue(errorMessage)) {
                $(".timezone-error").each(function() {
                    $(this).addClass("text-danger").html(errorMessage);
                });
            };
            return convertedDate.replace(/\,/g, "");
        };
    },
    "getUserTimeZone": function (userId) {
        var selectVal = $("#profileTimeZone").length > 0 ? $("#profileTimeZone option:selected").val() : "";
        var userTimeZone = "";
        if (selectVal == "") {
            if (userId) {
                tnthAjax.sendRequest('/api/demographics/'+userId, 'GET', userId, {sync: true}, function(data){
                    if (!data.error) {
                        if (data) {
                            data.extension.forEach(
                                function(item, index) {
                                    if (item.url === SYSTEM_IDENTIFIER_ENUM["timezone"]) {
                                        userTimeZone = item.timezone;
                                    };
                                });
                            };
                    } else {
                        userTimeZone = "UTC";
                    };
                });
            };
        } else {
            userTimeZone = selectVal;
        };

        return hasValue(userTimeZone) ? userTimeZone : "UTC";
    },
    "getUserLocale": function (userId) {
      var localeSelect = $("#locale").length > 0 ? $("#locale option:selected").val() : "";
      var locale = "";

      if (!localeSelect) {
            if (userId) {
                tnthAjax.sendRequest('/api/demographics/'+userId, 'GET', userId, {sync: true}, function(data) {
                    if (!data.error) {
                        if (data && data.communication) {
                                data.communication.forEach(
                                    function(item, index) {
                                        if (item.language) {
                                            locale = item["language"]["coding"][0].code;
                                        };
                                });
                            };
                    } else {
                        locale="en-us";
                    };
                });
            };
       } else locale = localeSelect;

       //console.log("locale? " + locale)
       return locale ? locale : "en-us";
    },
    getDateWithTimeZone: function(dObj) {
        /*
         * param is a date object
         * calculating UTC date using Date object's timezoneOffset method
         * the method return offset in minutes, so need to convert it to miliseconds
         * adding the resulting offset will be the UTC date/time
         */
        var utcDate = new Date(dObj.getTime()+(dObj.getTimezoneOffset())*60*1000);
        //I believe this is a valid python date format, will save it as GMT date/time
        //NOTE, conversion already occurred, so there will be no need for backend to convert it again
        return tnthDates.formatDateString(utcDate, "yyyy-mm-dd hh:mm:ss");
    },
    /*
     * return object containing today's date/time information
     */
    getTodayDateObj: function() {
        var today = new Date();
        var td = today.getDate(), tm = today.getMonth()+1, ty = today.getFullYear();
        var th = today.getHours(), tmi = today.getMinutes(), ts = today.getSeconds();
        var gmtToday = this.getDateWithTimeZone(this.getDateObj(ty,tm,td,th,tmi,ts));

        return {
            date: today,
            day: td,
            month: tm,
            year: ty,
            hour: th,
            minute: tmi,
            second: ts,
            displayDay: pad(td),
            displayMonth: pad(tm),
            displayYear: pad(ty),
            displayHour: pad(th),
            displayMinute: pad(tmi),
            displaySecond: pad(ts),
            gmtDate: gmtToday
        }
    },
    /*
     * parameters: day, month and year values in numeric
     * boolean value for restrictToPresent, true if the date needs to be before today, false is the default
     */
    dateValidator: function(day, month, year, restrictToPresent) {
        var errorMessage = "";
        if (hasValue(day) && hasValue(month) && hasValue(year)) {
            // Check to see if this is a real date
            var iy = parseInt(year), im = parseInt(month), iid=parseInt(day);
            var date = new Date(iy,im-1,iid);

            if (date.getFullYear() == iy && (date.getMonth() + 1) == im && date.getDate() == iid) {
                if (iy < 1900) {
                    errorMessage = i18next.t("Year must be after 1900");
                };
                // Only allow if date is before today
                if (restrictToPresent) {
                    var today = new Date();
                    if (date.setHours(0,0,0,0) > today.setHours(0,0,0,0)) {
                        errorMessage = i18next.t("The date must not be in the future.");
                    };
                };
            } else {
                errorMessage = i18next.t("Invalid Date. Please enter a valid date.");
            };
        } else {
            errorMessage = i18next.t("Missing value.");
        };
        return errorMessage;
    }

};
/***
 * Bootstrap datatables functions
 * Uses http://bootstrap-table.wenzhixin.net.cn/documentation/
 ****/

var tnthTables = {
    /***
     * Quick way to sort when text is wrapper in an <a href> or other tag
     * @param a,b - the two items to compare
     * @returns 1,-1 or 0 for sorting
     */
    "stripLinksSorter": function(a,b) {
        a = $(a).text();
        b = $(b).text();
        var aa = parseFloat(a);
        var bb = parseFloat(b);
        //if (aa > bb) return 1;
        //if (aa < bb) return -1;
        //return 0;
        return  bb - aa;
    },
    /***
     * Quick way to sort when text is wrapped in an <a href> or other tag
     * NOTE for text that is NOT number
     * @param a,b - the two items to compare
     * @returns 1,-1 or 0 for sorting
     */
    "stripLinksTextSorter": function(a,b) {
        var aa = $(a).text();
        var bb = $(b).text();
        if(aa < bb) return -1;
        if(aa > bb) return 1;
        return 0;
    },
    /***
     * sorting date string,
     * @param a,b - the two items to compare - note, this assumes that the parameters
     * are in valid date format e.g. 3 August 2017
     * @returns 1,-1 or 0 for sorting
     */
    "dateSorter": function(a,b) {
        if (!hasValue(a)) a = 0;
        if (!hasValue(b)) b = 0;
        /*
         * make sure the string passed in does not have line break element
         * if so it is a possible mult-line text, split it up and use
         * the first item in the resulting array
         */
        var regex = /<br\s*[\/]?>/gi;
        a = a.replace(regex, "\n");
        b = b.replace(regex, "\n");
        var ar = a.split("\n");
        if (ar.length > 0) a = ar[0];
        var br = b.split("\n");
        if (br.length > 0) b = br[0];
        /* note getTime return returns the numeric value
         * corresponding to the time for the specified date according to universal time
         * therefore, can be used for sorting
         */
        var a_d = (new Date(a)).getTime();
        var b_d = (new Date(b)).getTime();

        if (isNaN(a_d)) a_d = 0;
        if (isNaN(b_d)) b_d = 0;

        return  b_d - a_d;
    },
    /***
     * sorting alpha numeric string
     */
     "alphanumericSorter": function (a, b) {
        /*
         * see https://cdn.rawgit.com/myadzel/6405e60256df579eda8c/raw/e24a756e168cb82d0798685fd3069a75f191783f/alphanum.js
         */
        return alphanum(a, b);
    }
};
var FieldLoaderHelper = function () {
    this.delayDuration = 600;
    this.showLoader = function(targetField) {
        if(targetField && targetField.length > 0) {
           $("#" + targetField.attr("data-save-container-id") + "_load").css("opacity", 1);
        };
    };

    this.showUpdate = function(targetField) {
        targetField = targetField || $(targetField);
        var __timeout = this.delayDuration;
        if(targetField && targetField.length > 0) {
            setTimeout(function() { (function(targetField) {
                var errorField = $("#" + targetField.attr("data-save-container-id") + "_error");
                var successField = $("#"+ targetField.attr("data-save-container-id") + "_success");
                var loadingField = $("#" + targetField.attr("data-save-container-id") + "_load");
                errorField.text("").css("opacity", 0);
                successField.text("success");
                loadingField.animate({"opacity": 0}, __timeout, function() {
                    successField.animate({"opacity": 1}, __timeout, function() {
                        setTimeout(function() { successField.animate({"opacity": 0}, __timeout*2); }, __timeout*2);
                });
             });
            })(targetField); }, __timeout);
        };
    };

    this.showError = function(targetField) {
        targetField = targetField || $(targetField);
        var __timeout = this.delayDuration;
        if(targetField && targetField.length > 0) {
            setTimeout(function() { (function(targetField) {
                var errorField = $("#" + targetField.attr("data-save-container-id") + "_error");
                var successField = $("#"+ targetField.attr("data-save-container-id") + "_success");
                var loadingField = $("#" + targetField.attr("data-save-container-id") + "_load");
                errorField.text("Unable to update. System/Server Error.");
                successField.text("").css("opacity", 0);
                loadingField.animate({"opacity": 0}, __timeout, function() {
                    errorField.animate({"opacity": 1}, __timeout, function() {
                        setTimeout(function() { errorField.animate({"opacity": 0}, __timeout*2); }, __timeout*2);
                });
             });
            })(targetField); }, __timeout);
        };
    };
};



<|MERGE_RESOLUTION|>--- conflicted
+++ resolved
@@ -4150,10 +4150,6 @@
             var consented = this.hasConsent(userId, params["org"], status);
             var __url = '/api/user/' + userId + '/consent';
             if (!consented || params["testPatient"]) {
-<<<<<<< HEAD
-
-=======
->>>>>>> b6e55ab5
                 var data = {};
                 data["user_id"] = userId;
                 data["organization_id"] = params["org"];
@@ -4915,7 +4911,6 @@
                                                     .replace("{type}", (type && hasValue(type)?('/'+type):''))
                                                     .replace("{all}", (params.hasOwnProperty("all")?'?all=true':''));
         this.sendRequest(url, 'GET', userId, {sync:sync}, function(data) {
-            console.log("data", data)
             if (data) {
                 if (!data.error) {
                     $(".get-tou-error").html("");
