/*** Portal specific javascript. Topnav.js is separate and will be used across domains. **/

var userSetLang = 'en_US';// FIXME scope? defined in both tnth.js/banner and main.js
var DELAY_LOADING = false;

function equalHeightBoxes(passClass) {
    var windowsize = $(window).width();
    // Switch back to auto for small screen or to recalculate on larger
    $('.'+passClass).css("height","auto");
    if (windowsize > 768 && $('.'+passClass).length > 1) {
        var elementHeights = $('.'+passClass).map(function() {
            return $(this).height();
        }).get();
        // Math.max takes a variable number of arguments
        // `apply` is equivalent to passing each height as an argument
        var maxHeight = Math.max.apply(null, elementHeights);
        // Set each height to the max height
        $('.'+passClass).height(maxHeight);
    }
}

// Return an XHR without XHR header so  it doesn't need to be explicitly allowed with CORS
function xhr_function(){
    // Get new xhr object using default factory
    var xhr = jQuery.ajaxSettings.xhr();
    // Copy the browser's native setRequestHeader method
    var setRequestHeader = xhr.setRequestHeader;
    // Replace with a wrapper
    xhr.setRequestHeader = function(name, value) {
        // Ignore the X-Requested-With header
        if (name == 'X-Requested-With') return;
        // Otherwise call the native setRequestHeader method
        // Note: setRequestHeader requires its 'this' to be the xhr object,
        // which is what 'this' is here when executed.
        setRequestHeader.call(this, name, value);
    };
    // pass it on to jQuery
    return xhr;
}
// AJAX callback
function embed_page(data){
    $("#mainNav")
        // Embed data returned by AJAX call into container element
        .html(data);
        setTimeout(function() {
            loader();
            $("#tnthTopLinks li a, #tnthNavbarXs li a").each(function() {
                $(this).on("click", function(e) {
                    e.preventDefault();
                    loader(true);
                    window.location = $(this).attr("href");
                });
            });
        }, 500)
}

function showMain() {
    $("#mainHolder").css({
                          "visibility" : "visible",
                          "-ms-filter": "progid:DXImageTransform.Microsoft.Alpha(Opacity=100)",
                          "filter": "alpha(opacity=100)",
                          "-moz-opacity": 1,
                          "-khtml-opacity": 1,
                          "opacity": 1
                        });

}

// Loading indicator that appears in UI on page loads and when saving
var loader = function(show) {
    //landing page
    if ($("#fullSizeContainer").length > 0) {
        $("#loadingIndicator").hide();
        showMain();
        return false;
    };

    if (show) {
        $("#loadingIndicator").show();
    } else {
        setTimeout("showMain();", 500);
        if (!DELAY_LOADING) {
            setTimeout('$("#loadingIndicator").fadeOut();', 1000);
        };
    };
};

var SNOMED_SYS_URL = "http://snomed.info/sct", CLINICAL_SYS_URL = "http://us.truenth.org/clinical-codes";
var CANCER_TREATMENT_CODE = "118877007", NONE_TREATMENT_CODE = "999";
var CONSENT_ENUM = {
    "consented": {
        "staff_editable": true,
        "include_in_reports": true,
        "send_reminders": true
    },
     "suspended": {
        "staff_editable": true,
        "include_in_reports": true,
        "send_reminders": false
    },
    "purged": {
        "staff_editable": false,
        "include_in_reports": false,
        "send_reminders": false
    }
};
var SYSTEM_IDENTIFIER_ENUM = {
    "external_study_id" : "http://us.truenth.org/identity-codes/external-study-id",
    "external_site_id" : "http://us.truenth.org/identity-codes/external-site-id",
    "practice_region" : "http://us.truenth.org/identity-codes/practice-region"
};

var __NOT_PROVIDED_TEXT = "not provided";

var fillViews = {
    "org": function() {
        var content = "";
        //find if top level org first
        var topLevelOrgs = $("#fillOrgs legend[data-checked]");
        if (topLevelOrgs.length > 0) {
            topLevelOrgs.each(function() {
                content += "<p class='capitalize'>" + i18next.t($(this).text()) + "</p>";
            });
        };
        $("#userOrgs input[name='organization']").each(function() {
            if ($(this).is(":checked")) {
                if ($(this).val() == "0") content += "<p>" + i18next.t("No affiliated clinic") + "</p>";
                else content += "<p>" + i18next.t($(this).closest("label").text()) + "</p>";
            };
        });
        if (!hasValue(content)) content = "<p class='text-muted'>" + i18next.t("No clinic selected") + "</p>";
        $("#userOrgs_view").html(content);
    },
    "demo":function() {
        this.name();
        this.dob();
        this.studyId();
        this.siteId();
        this.phone();
        this.altPhone();
        this.email();
        this.deceased();
        this.locale();
        this.timezone();
        this.detail();
    },
    "name": function() {
        if (!$("#firstNameGroup").hasClass("has-error") && !$("#lastNameGroup").hasClass("has-error")) {
            var content = i18next.t($("#firstname").val()) + " " + i18next.t($("#lastname").val());
            if (hasValue($.trim(content))) $("#name_view").text(content);
            else $("#name_view").html("<p class='text-muted'></p>");
        };
    },
    "dob": function() {
        if (!$("#bdGroup").hasClass("has-error")) {
            if (hasValue($.trim($("#month option:selected").val()+$("#year").val()+$("#date").val()))) {
                var displayString = tnthDates.displayDateString($("#month option:selected").val(), $("#date").val(), $("#year").val());
                $("#dob_view").text(i18next.t(displayString));
            } else $("#dob_view").html("<p class='text-muted'>" + __NOT_PROVIDED_TEXT + "</p>");
        };
    },
    "phone": function() {
        if (!$("#phoneGroup").hasClass("has-error")) {
            var content = $("#phone").val();
            if (hasValue(content)) $("#phone_view").text(content);
            else $("#phone_view").html("<p class='text-muted'>" + __NOT_PROVIDED_TEXT + "</p>");
        };
    },
    "altPhone": function() {
        if (!$("#altPhoneGroup").hasClass("has-error")) {
            var content = $("#altPhone").val();
            if (hasValue(content)) $("#alt_phone_view").text(content);
            else $("#alt_phone_view").html("<p class='text-muted'>" + __NOT_PROVIDED_TEXT + "</p>");
        };
    },
    "email": function() {
        if (!$("#emailGroup").hasClass("has-error")) {
            var content = $("#email").val();
            if (hasValue(content)) $("#email_view").text(i18next.t(content));
            else $("#email_view").html("<p class='text-muted'>" + __NOT_PROVIDED_TEXT + "</p>");
        };
    },
    "studyId": function() {
        if (!$("#profileStudyIDContainer").hasClass("has-error")) {
            var content = $("#profileStudyId").val();
            if (hasValue(content)) $("#study_id_view").text(content);
            else $("#study_id_view").html("<p class='text-muted'>" + __NOT_PROVIDED_TEXT + "</p>");
        };
    },
    "siteId": function() {
        if (!$("#profileSiteIDContainer").hasClass("has-error")) {
            var content = $("#profileSiteId").val();
            if (hasValue(content)) $("#site_id_view").text(content);
            else $("#site_id_view").html("<p class='text-muted'>" + __NOT_PROVIDED_TEXT + "</p>");
        };
    },
    "detail": function() {
        this.gender();
        this.race();
        this.ethnicity();
        this.indigenous();
    },
    "gender": function() {
        if ($("#genderGroup").length > 0) {
            if (!$("#genderGroup").hasClass("has-error")) {
                var content = $("input[name=sex]:checked").val();
                if (hasValue(content)) $("#gender_view").html("<p class='capitalize'>" + i18next.t(content) + "</p>");
                else $("#gender_view").html("<p class='text-muted'>" + __NOT_PROVIDED_TEXT + "</p>");
            };
        } else $(".gender-view").hide();
    },
    "race": function() {
        if ($("#userRace").length > 0) {
            if (!$("#userRace").hasClass("has-error")) {
                var content = "";
                $("#userRace input:checkbox").each(function() {
                    if ($(this).is(":checked")) content += "<p>" + i18next.t($(this).closest("label").text()) + "</p>";
                })
                if (hasValue(content)) $("#race_view").html($.trim(content));
                else $("#race_view").html("<p class='text-muted'>" + __NOT_PROVIDED_TEXT + "</p>");
            };
        } else {
            $(".race-view").hide();
        };
    },
    "ethnicity": function() {
        if ($("#userEthnicity").length > 0) {
            if (!$("#userEthnicity").hasClass("has-error")) {
                var content = "";
                $("#userEthnicity input[type='radio']").each(function() {
                    if ($(this).is(":checked")) content += "<p>" + i18next.t($(this).closest("label").text()) + "</p>";
                })
                if (hasValue(content)) $("#ethnicity_view").html($.trim(content));
                else $("#ethnicity_view").html("<p class='text-muted'>" + __NOT_PROVIDED_TEXT + "</p>");
            };
        } else $(".ethnicity-view").hide();
    },
    "indigenous": function() {
        if ($("#userIndigenousStatus").length > 0) {
            if (!$("#userIndigenousStatus").hasClass("has-error")) {
                var content = "";
                $("#userIndigenousStatus input[type='radio']").each(function() {
                    if ($(this).is(":checked")) content += "<p>" + i18next.t($(this).next("label").text()) + "</p>";
                })
                if (hasValue($.trim(content))) $("#indigenous_view").html($.trim(content));
                else $("#indigenous_view").html("<p class='text-muted'>" + __NOT_PROVIDED_TEXT + "</p>");
            };
        } else $(".indigenous-view").hide();
    },
    "clinical": function() {
        var content = "";
        if (!$("#biopsyDateContainer").hasClass("has-error")) {
            var a = $("#patBiopsy input[name='biopsy']:checked").val();
            var biopsyDate = $("#biopsyDate").val();
            if (a == "true" && hasValue(biopsyDate)) {
                var displayDate = "";
                if (hasValue($.trim($("#biopsy_month option:selected").val()+$("#biopsy_year").val()+$("#biopsy_day").val()))) {
                    displayDate = tnthDates.displayDateString($("#biopsy_month option:selected").val(), $("#biopsy_day").val(), $("#biopsy_year").val());
                };
                if (!hasValue(displayDate)) displayDate = __NOT_PROVIDED_TEXT;
                content = $("#patBiopsy input[name='biopsy']:checked").closest("label").text();
                content += "&nbsp;&nbsp;" + displayDate;
            } else content = $("#patBiopsy input[name='biopsy']:checked").closest("label").text();
            if (hasValue(content)) $("#biopsy_view").html("<div>" + i18next.t(content) + "</div>");
            else $("#biopsy_view").html("<p class='text-muted'>" + __NOT_PROVIDED_TEXT + "</p>");
        };
        content = $("#patDiag input[name='pca_diag']:checked").closest("label").text();
        if (hasValue(content)) $("#pca_diag_view").html("<div>" + i18next.t(content) + "</div>");
        else $("#pca_diag_view").html("<p class='text-muted'>" + __NOT_PROVIDED_TEXT + "</p>");
        content = $("#patMeta input[name='pca_localized']:checked").closest("label").text();
        if (hasValue(content)) $("#pca_localized_view").html("<div>" + i18next.t(content) + "</div>");
        else $("#pca_localized_view").html("<p class='text-muted'>" + __NOT_PROVIDED_TEXT + "</p>");
    },
    "deceased": function() {
        if ($("#boolDeath").is(":checked")) {
            $("#boolDeath_view").text(i18next.t("Patient is deceased"));
            if (hasValue($("#deathDate").val()) && !$("#deathDayContainer").hasClass("has-error") && !$("#deathMonthContainer").hasClass("has-error") && !$("#deathYearContainer").hasClass("has-error")) {
                var displayString = tnthDates.displayDateString($("#deathMonth").val(), $("#deathDay").val(),$("#deathYear").val());
                $("#deathDate_view").text(i18next.t(displayString));
            };
        } else $("#boolDeath_view").html("<p class='text-muted'>" + __NOT_PROVIDED_TEXT + "</p>");
    },
    "locale": function() {
        if ($("#locale").length > 0) {
            var content = $("#locale option:selected").text();
            if (hasValue(content)) $("#locale_view").text(i18next.t(content));
            else $("#locale_view").html("<p class='text-muted'>" + __NOT_PROVIDED_TEXT + "</p>");

        } else $(".locale-view").hide();
    },
    "timezone": function() {
        if ($("#profileTimeZone").length > 0) {
            var content = $("#profileTimeZone").find("option:selected").val();
            if (hasValue(content)) $("#timezone_view").text(i18next.t(content));
            else $("#timezone_view").html("<p class='text-muted'>" + __NOT_PROVIDED_TEXT + "</p>");
        } else $(".timezone-view").hide();
    },
    "procedure": function() {
        if ($("#userProcedures").length > 0) {
            var content = "";
            $("#userProcedures tr[data-id]").each(function() {
                $(this).find("td").each(function() {
                    if (!$(this).hasClass("list-cell") && !$(this).hasClass("lastCell")) content += "<div style='line-height:1.5em'>" + i18next.t($(this).text()) + "</div>";
                });
            });
            if (hasValue(content)) $("#procedure_view").html(content);
            else $("#procedure_view").html("<p class='text-muted'>" + __NOT_PROVIDED_TEXT + "</p>");
        } else $("#procedure_view").html("<p class='text-muted'>" + __NOT_PROVIDED_TEXT + "</p>");
    }
};


var fillContent = {
    "clinical": function(data) {

        // sort from newest to oldest
        // data.entry.sort(function(a,b){
        //     //date is in this format: 2017-03-21T22:25:03
        //     var dateA = parseFloat((a.content.meta.lastUpdated).replace(/[\-T\:]/g, ""));
        //     var dateB = parseFloat((b.content.meta.lastUpdated).replace(/[\-\T\:]/g, ""));
        //     return dateB - dateA;
        // });
        $.each(data.entry, function(i,val){
            var clinicalItem = val.content.code.coding[0].display;
            var clinicalValue = val.content.valueQuantity.value;
            //console.log(clinicalItem + " " + clinicalValue + " issued: " + val.content.issued + " last updated: " + val.content.meta.lastUpdated + " " + (new Date(val.content.meta.lastUpdated.replace(/\-/g, "/").replace("T", " ")).getTime()))
            var status = val.content.status;
            if (clinicalItem == "PCa diagnosis") {
                clinicalItem = "pca_diag";
            } else if (clinicalItem == "PCa localized diagnosis") {
                clinicalItem = "pca_localized";
            };
            var ci = $('div[data-topic="'+clinicalItem+'"]');
            if (ci.length > 0) ci.fadeIn().next().fadeIn();
            var $radios = $('input:radio[name="'+clinicalItem+'"]');
            if ($radios.length > 0) {
                if(!$radios.is(':checked')) {
                    if (status == "unknown") $radios.filter('[data-status="unknown"]').prop('checked', true);
                    else $radios.filter('[value='+clinicalValue+']').not("[data-status='unknown']").prop('checked', true);
                    if (clinicalItem == "biopsy") {
                        if (clinicalValue == "true") {
                            if (hasValue(val.content.issued)) {
                                var issuedDate = "";
                                var dString = tnthDates.formatDateString(val.content.issued, "iso-short");
                                var dArray = dString.split("-");
                                $("#biopsyDate").val(dString);
                                $("#biopsy_year").val(dArray[0]);
                                $("#biopsy_month").val(dArray[1]);
                                $("#biopsy_day").val(dArray[2]);
                                $("#biopsyDateContainer").show();
                                $("#biopsyDate").removeAttr("skipped");
                            };
                        } else {
                            $("#biopsyDate").val("");
                            $("#biopsyDateContainer").hide();
                            $("#biopsyDate").attr("skipped", "true");
                        };
                    };
                    if (clinicalItem == "pca_diag") {
                        if ($("#pca_diag_no").is(":checked")) {
                            $("#tx_yes").attr("skipped", "true");
                            $("#tx_no").attr("skipped", "true");
                        } else {
                            $("#tx_yes").removeAttr("skipped");
                            $("#tx_no").removeAttr("skipped");
                        };
                    }
                };
            };
        });
        fillViews.clinical();
    },
    "demo": function(data) {
        //console.log("in demo");
        //console.log(data)
        $('#firstname').val(data.name.given);
        $('#lastname').val(data.name.family);
        if (data.birthDate) {
            var bdArray = data.birthDate.split("-");
            $("#birthday").val(data.birthDate);
            $("#year").val(bdArray[0]);
            $("#month").val(bdArray[1]);
            $("#date").val(bdArray[2]);
            // If there's already a birthday, then we should show the patientQ if this is a patient (determined with roles)
            //$("#patBiopsy").fadeIn();
        };
        if (data.deceasedDateTime) {
            if(hasValue(data.deceasedDateTime)) {
                var dArray = (data.deceasedDateTime.split("T"))[0].split("-");
                $("#deathYear").val(dArray[0]);
                $("#deathMonth").val(dArray[1]);
                $("#deathDay").val(dArray[2]);
                $("#deathDate").val(dArray[0] + "-" + dArray[1] + "-" + dArray[2]);
                $("#boolDeath").prop("checked", true);
            } else {
                $("#deathYear").val("");
                $("#deathMonth").val("");
                $("#deathDay").val("");
                $("#deathDate").val("");
                $("#boolDeath").prop("checked", false);
            };
        }

        if (data.deceasedBoolean) {
            if (String(data.deceasedBoolean).toLowerCase() == "true") {
                $("#boolDeath").prop("checked", true);
            } else $("#boolDeath").prop("checked", false);
        };

        fillViews.demo();
        // TODO - add email and phone for profile page use
        // Only on profile page
        this.ethnicity(data);
        // Get Races
        this.race(data);
        this.indigenous(data);
        this.orgs(data);
        tnthAjax.getOptionalCoreData(OT.getUserId(), false, $(".profile-item-container[data-sections='detail']"));
    },
    "name": function(data){
        if (data && data.name) {
            $('#firstname').val(data.name.given);
            $('#lastname').val(data.name.family);
        };
        fillViews.name();
    },
    "dob": function(data) {
        if (data && data.birthDate) {
            var bdArray = data.birthDate.split("-");
            $("#birthday").val(data.birthDate);
            $("#year").val(bdArray[0]);
            $("#month").val(bdArray[1]);
            $("#date").val(bdArray[2]);
        };
        fillViews.dob();
    },
    "language": function(data) {
        if (data.communication) {
            data.communication.forEach(function(item) {
                if (item.language && item.language.coding) {
                    var selected = false;
                    if (item.language.coding.length > 0) {
                        $("#locale").find("option").each(function() {
                             $(this).removeAttr("selected");
                        });
                    };
                    item.language.coding.forEach(function(l) {
                        //select the first available language
                        if (!selected) {
                            var option = $("#locale").find("option[value='" + l.code + "']");
                            if (option.length > 0) {
                                $("#locale").find("option[value='" + l.code + "']").attr("selected", "selected");
                                $("#locale").get(0).value = l.code;
                                selected = true;
                            };
                        };
                    });
                };
            });
        };
        fillViews.locale();
    },
    "ethnicity": function(data) {
        data.extension.forEach(function(item, index) {
            if (item.url === "http://hl7.org/fhir/StructureDefinition/us-core-ethnicity") {
                //console.log(item)
                item.valueCodeableConcept.coding.forEach(function(val){
                    $("#userEthnicity input:radio[value="+val.code+"]").prop('checked', true);
                    // Way to handle non-standard codes - output but hide, for submitting on update
                    if ($("#userEthnicity input:radio[value="+val.code+"]").length == 0) {
                        if (val.code !== "undefined") $("#userEthnicity").append("<input class='tnth-hide' type='checkbox' checked name='ethnicity' value='"+val.code+"' data-label='"+val.display+"' />");
                    }
                });
            };
        });
        fillViews.ethnicity();
    },
    "race": function(data) {
        // Get Races
        data.extension.forEach(function(item, index) {
            if (item.url === "http://hl7.org/fhir/StructureDefinition/us-core-race") {
                item.valueCodeableConcept.coding.forEach(function(val){
                    //console.log(val)
                    $("#userRace input:checkbox[value="+val.code+"]").prop('checked', true);
                    // Way to handle non-standard codes
                    if ($("#userRace input:checkbox[value="+val.code+"]").length == 0) {
                        // If there is any non-standard, then check the "other" in the UI
                        $("#userRace input:checkbox[value=2131-1]").prop('checked', true);
                        // Add hidden list of non-standard for form submission
                       if (val.code !== "undefined") $("#userRace").append("<input class='tnth-hide' type='checkbox' checked name='race' value='"+val.code+"' data-label='"+val.display+"' />");
                        //$("#raceOtherVal").fadeToggle();
                    }
                });
            };
        });
        fillViews.race();
    },
    "indigenous": function(data) {
        data.extension.forEach(function(item, index) {
            if (item.url === "http://us.truenth.org/fhir/StructureDefinition/AU-NHHD-METeOR-id-291036") {
                item.valueCodeableConcept.coding.forEach(function(val){
                    //console.log(val)
                    $("#userIndigenousStatus input[type='radio'][value="+val.code+"]").prop('checked', true);

                });
            };
        });
        fillViews.indigenous();
    },
    "orgs": function(data) {
        $("#userOrgs input[name='organization']").each(function() {
            $(this).prop("checked", false);
        });

        var orgStates = [];

        if (data.identifier) {
            (data.identifier).forEach(function(item) {
                if (item.system === "http://us.truenth.org/identity-codes/practice-region" && hasValue(item.value)) {
                    orgStates.push((item.value).split(":")[1]);
                }
            });
        };

        $.each(data.careProvider,function(i,val){
            var orgID = val.reference.split("/").pop();
            if (orgID == "0") {
                $("#userOrgs #noOrgs").prop("checked", true);
                $("#stateSelector").find("option[value='none']").prop("selected", true).val("none");
            }
            else {
                var ckOrg;
                if (orgStates.length > 0 && $(".state-container").length > 0) {
                    orgStates.forEach(function(state) {
                        ckOrg = $("#userOrgs input.clinic[value="+orgID+"][state='" + state + "']");
                        ckOrg.prop("checked", true);
                        $("#stateSelector").find("option[value='" + state + "']").prop("selected", true).val(i18next.t(state));
                    });
                    $(".noOrg-container").show();
                } else {
                    var ckOrg = $("body").find("#userOrgs input.clinic[value="+orgID+"]");
                    if (ckOrg.length > 0) ckOrg.prop('checked', true);
                    else {
                        var topLevelOrg = $("#fillOrgs").find("legend[orgid='" + orgID + "']");
                        if (topLevelOrg.length > 0) topLevelOrg.attr("data-checked", "true");
                    };
                };
            };
        });
        fillViews.org();
    },
    "subjectId": function(data) {
        if (data.identifier) {
            (data.identifier).forEach(function(item) {
                if (item.system == SYSTEM_IDENTIFIER_ENUM["external_study_id"]) {
                    if (hasValue(item.value)) $("#profileStudyId").val(i18next.t(item.value));
                };
            });
        };
        fillViews.studyId();
    },
    "siteId": function(data) {
        if (data.identifier) {
            (data.identifier).forEach(function(item) {
                if (item.system == SYSTEM_IDENTIFIER_ENUM["external_site_id"]) {
                    if (hasValue(item.value)) $("#profileSiteId").val(i18next.t(item.value));
                };
            });
        };
        fillViews.siteId();
    },
    "consentList" : function(data, userId, errorMessage, errorCode) {
        /**** CONSENT_WITH_TOP_LEVEL_ORG variable is set in template. see profile_macros.html for details ****/
        var ctop = (typeof CONSENT_WITH_TOP_LEVEL_ORG != "undefined") && CONSENT_WITH_TOP_LEVEL_ORG;
        var content = "";
        if (data && data["consent_agreements"] && data["consent_agreements"].length > 0) {
            var dataArray = data["consent_agreements"].sort(function(a,b){
                 return new Date(b.signed) - new Date(a.signed);
            });
            var existingOrgs = {};
            var hasConsent = false;
            var isAdmin = typeof _isAdmin != "undefined" && _isAdmin ? true: false;
            var editable = (typeof consentEditable != "undefined" && consentEditable == true) ? true : false;
            var consentDateEditable = editable && (typeof isTestPatient != "undefined" && isTestPatient);
            content = "<table id='consentListTable' class='table-bordered table-condensed table-responsive table-striped' style='width: 100%; max-width:100%'>";
            /********* Note that column headings are different between TrueNTH and EPROMs.
                 Use css class to hide/show headings accordingly
                 please see portal.css (for Truenth) and eproms.css (for EPROMs) for detail
             ********/
            var headerEnum = {"consentStatus": i18next.t("Consent Status"),
                              "status": i18next.t("Status"),
                              "agreement": i18next.t("Agreement"),
                              "consentDate": i18next.t("Consent Date"),
                              "registrationDate": i18next.t("Registration Date"),
                              "locale": i18next.t("GMT")
                             };
            var headerArray = ['Organization',
                                '<span class="eproms-consent-status-header">' + headerEnum["consentStatus"] + '</span><span class="truenth-consent-status-header">' + headerEnum["status"] + '</span>',
                                '<span class="agreement">' + headerEnum["agreement"] + '</span>',
                                '<span class="eproms-consent-date-header">' + headerEnum["consentDate"] + '</span><span class="truenth-consent-date-header">' + headerEnum["registrationDate"] + '</span> <span class="gmt">(' + headerEnum["locale"] + ')</span>'];

            headerArray.forEach(function (title, index) {
                if (title != "n/a") content += "<TH class='consentlist-header'>" + title + "</TH>";
            });

            var hasContent = false;
            var touObj = [];

            //for EPROMS, there is also subject website consent, which are consent terms presented to patient at initial queries,
            //and also website terms of use
            // WILL NEED TO CLARIFY
            tnthAjax.getTerms(userId, false, true, function(data) {
                if (data && data.tous) {
                    (data.tous).forEach(function(item) {
                        var fType = $.trim(item.type).toLowerCase();
                        if (fType == "subject website consent" || fType == "website terms of use") {
                            item.accepted = tnthDates.formatDateString(item.accepted); //format to accepted format D m y
                            item.display_type = $.trim((item.type).toLowerCase().replace('subject', ''));  //for displaying consent type, note: this will remove text 'subject' from being displayed
                            touObj.push(item);
                        };
                    });
                };
            });

            //NEED TO CHECK THAT USER HAS ACTUALLY CONSENTED TO TERMS of USE
            var showInitialConsentTerms = (touObj.length > 0);
            var getTOUTableHTML = function(includeHeader) {
                var touContent = "";
                if (includeHeader) {
                    headerArray.forEach(function(title) {
                        touContent += "<th class='consentlist-header'>" + title + "</th>";
                    });
                };
                //Note: Truenth and Eproms have different text content for each column.  Using css classes to hide/show appropriate content
                //wording is not spec'd out for EPROMs. won't add anything specific until instructed
                touObj.forEach(function(item) {
                    var org = OT.orgsList[item.organization_id];
                    touContent += "<tr data-tou-type='" + item.type + "'>";
                    touContent += "<td><span class='eproms-tou-table-text'>" + (org && hasValue(org.name) ? i18next.t(org.name) : "--") + "</span><span class='truenth-tou-table-text'>TrueNTH USA</span></td>";
                    touContent += "<td><span class='text-success small-text eproms-tou-table-text'>Agreed to <a href='" + item.agreement_url + "' target='_blank'><span class='text-capitalize'>" + i18next.t(item.display_type) + "</span></a></span><span class='text-success small-text truenth-tou-table-text'>" + i18next.t("Agreed to terms") + "</span></td>";
                    touContent += "<td><span class='eproms-tou-table-text text-capitalize'><a href='" + item.agreement_url + "' target='_blank'>" + i18next.t(item.display_type) + "</a></span><span class='truenth-tou-table-text'>" + i18next.t("TrueNTH USA Terms of Use") + "</span> <span class='agreement'>&nbsp;<a href='" + item.agreement_url + "' target='_blank'><em>" + i18next.t("View") + "</em></a></span></td>";
                    touContent += "<td>" + item.accepted + "</td></tr>";
                });
                return touContent;
            };

            dataArray.forEach(function(item, index) {
                if (item.deleted) return true;
                if (!(existingOrgs[item.organization_id]) && !(/null/.test(item.agreement_url))) {
                    if (!OT.initialized) tnthAjax.getOrgs(userId, false, true, null);
                    hasContent = true;
                    var orgName = "";
                    var orgId = item.organization_id;
                    /*****
                        consent with top level org config value is only set in Truenth, we need to get the top level org name(s) for each consent
                        for displaying purpose in EPROMs
                            ******/
                    if (!ctop) {
                        try {
                            var topOrgID = OT.getTopLevelParentOrg(orgId);
                            orgName = OT.orgsList[topOrgID].name;

                        } catch(e) {
                            orgName = OT.orgsList[orgId].name;
                        }
                    } else orgName = OT.orgsList[orgId].name;

                    var expired = (item.expires) ? tnthDates.getDateDiff(String(item.expires)) : 0;
                    var consentStatus = item.deleted ? "deleted" : (expired > 0 ? "expired": "active");
                    var deleteDate = item.deleted ? item.deleted["lastUpdated"]: "";
                    var sDisplay = "", cflag = "";
                    var se = item.staff_editable, sr = item.send_reminders, ir = item.include_in_reports, cflag = "";
                    var signedDate = tnthDates.formatDateString(item.signed);
                    var editorUrlEl = $("#" + orgId + "_editor_url");
                    var isDefault = /stock\-org\-consent/.test(item.agreement_url);
                    var consentLabels = {
<<<<<<< HEAD
                        "default": i18next.t("Consented"),
                        "consented": i18next.t("Consented / Enrolled"),
                        "withdrawn": i18next.t("Withdrawn - Suspend Data Collection and Report Historic Data"),
                        "purged": i18next.t("Purged / Removed")
=======
                        "default": "Consented",
                        "consented": "Consented / Enrolled",
                        "withdrawn": "<span data-eproms='true'>Withdrawn - Suspend Data Collection and Report Historic Data</span>" +
                                      "<span data-truenth='true'>Suspend Data Collection and Report Historic Data</span>",
                        "purged": "Purged / Removed"
>>>>>>> 17752ee5
                    };

                    switch(consentStatus) {
                        case "deleted":
                            sDisplay = "<span class='text-danger'>&#10007;</span><br/><span class='text-danger' style='font-size: 0.9em'>(" + i18next.t("deleted on") + " " + deleteDate.replace("T", " ") + " GMT)</span>";
                            break;
                        case "expired":
                            sDisplay = "<span class='text-warning'>&#10007; <br><span>(" + i18next.t("expired") + "</span>";
                            break;
                        case "active":
                            if (se && sr && ir) {
                                    if (isDefault) sDisplay = "<span class='text-success small-text'>" + consentLabels["default"] + "</span>";
                                    else sDisplay = "<span class='text-success small-text'>" + consentLabels["consented"] + "</span>";
                                    cflag = "consented";
                            } else if (se && ir && !sr) {
<<<<<<< HEAD
                                    sDisplay = "<span class='text-warning small-text'>" + consentLabels["withdrawn"] + "</span>";
=======
                                    sDisplay = "<span class='text-warning small-text withdrawn-label'>" + consentLabels["withdrawn"] + "</span>";
>>>>>>> 17752ee5
                                    cflag = "suspended";
                            } else if (!se && !ir && !sr) {
                                    sDisplay = "<span class='text-danger small-text'>" + consentLabels["purged"] + "</span>";
                                    cflag = "purged";
                            } else {
                                //backward compatible?
                                sDisplay = "<span class='text-success small-text'>" + consentLabels["consented"] + "</span>";
                                cflag = "consented";
                            };
                            break;
                    };
                    var modalContent = "", consentDateModalContent = "";

                    if (editable && consentStatus == "active") {
                        /****** modal content for modifying consent status *******/
                        /*
                         * NOTE, consent withdrawn verbiage is different between EPROMS and TRUENTH
                         * different verbiage is hidden/shown via css - see .withdrawn-label class in respective css files
                         */
                        modalContent += '<div class="modal fade" id="consent' + index + 'Modal" tabindex="-1" role="dialog" aria-labelledby="consent' + index + 'ModalLabel">'
                            + '<div class="modal-dialog" role="document">'
                            + '<div class="modal-content">'
                            + '<div class="modal-header">'
                            + '<button type="button" class="close" data-dismiss="modal" aria-label="' + i18next.t("Close") +'"><span aria-hidden="true">&times;</span></button>'
                            + '<h5 class="modal-title">' + i18next.t("Consent Status Editor") + '</h5>'
                            + '</div>'
                            + '<div class="modal-body" style="padding: 0 2em">'
                            + '<br/><h4 style="margin-bottom: 1em">' + i18next.t("Modify the consent status for this user to") + '</h4>'
                            + '<div style="font-size:0.95em; margin-left:1em">'
                            + '<div class="radio"><label><input class="radio_consent_input" name="radio_consent_' + index + '" type="radio" modalId="consent' + index + 'Modal" value="consented" data-orgId="' + item.organization_id + '" data-agreementUrl="' + String(item.agreement_url).trim() + '" data-userId="' + userId + '" ' +  (cflag == "consented"?"checked": "") + '>' + consentLabels["consented"] + '</input></label></div>'
<<<<<<< HEAD
                            + '<div class="radio"><label class="text-warning"><input class="radio_consent_input" name="radio_consent_' + index + '" type="radio" modalId="consent' + index + 'Modal" value="suspended" data-orgId="' + item.organization_id + '" data-agreementUrl="' + String(item.agreement_url).trim() + '" data-userId="' + userId + '" ' +  (cflag == "suspended"?"checked": "") + '>' + consentLabels["withdrawn"] + '</input></label></div>'
=======
                            + '<div class="radio"><label class="text-warning"><input class="radio_consent_input" name="radio_consent_' + index + '" type="radio" modalId="consent' + index + 'Modal" value="suspended" data-orgId="' + item.organization_id + '" data-agreementUrl="' + String(item.agreement_url).trim() + '" data-userId="' + userId + '" ' +  (cflag == "suspended"?"checked": "") + '><span class="withdrawn-label">' + consentLabels["withdrawn"] + '</span></input></label></div>'
>>>>>>> 17752ee5
                            + (isAdmin ? ('<div class="radio"><label class="text-danger"><input class="radio_consent_input" name="radio_consent_' + index + '" type="radio" modalId="consent' + index + 'Modal" value="purged" data-orgId="' + item.organization_id + '" data-agreementUrl="' + String(item.agreement_url).trim() + '" data-userId="' + userId + '" ' + (cflag == "purged"?"checked": "") +'>' + consentLabels["purged"] + '</input></label></div>') : "")
                            + '</div><br/><br/>'
                            + '</div>'
                            + '<div class="modal-footer">'
                            + '<button type="button" class="btn btn-default" data-dismiss="modal" style="font-size:0.9em">' + i18next.t("Close", {"": "Close"}) + '</button>'
                            + '</div>'
                            + '</div></div></div>';

                        /**** modal content for editing consent date for test patient ****/
                        consentDateModalContent += '<div class="modal fade consent-date-modal" id="consentDate' + index + 'Modal" tabindex="-1" role="dialog" aria-labelledby="consentDate' + index + 'ModalLabel">'
                            + '<div class="modal-dialog" role="document">'
                            + '<div class="modal-content">'
                            + '<div class="modal-header">'
                            + '<button type="button" class="close" data-dismiss="modal" aria-label="' + i18next.t("Close") + '"><span aria-hidden="true">&times;</span></button>'
                            + '<h5 class="modal-title">' + i18next.t("Consent Date Editor") + '</h5>'
                            + '</div>'
                            + '<div class="modal-body" style="padding: 0 2em">'
                            + '<br/><h4>Current consent date: <span class="text-success">' + tnthDates.formatDateString(item.signed, "d M y hh:mm:ss") + '</span></h4>'
                            + '<p style="margin-bottom: 0.6em">' + i18next.t("Modify the consent date") + ' <span class="text-muted">' + i18next.t("(GMT 24-hour format)") + '</span> ' + i18next.t("for this agreement to:") +  '</p>'
                            + '<br/><div id="consentDateLoader_' + index + '" class="loading-message-indicator"><i class="fa fa-spinner fa-spin fa-2x"></i></div>'
                            + '<div id="consentDateContainer_' + index + '" class="form-group consent-date-container">'
                            + '<div class="row">'
                            + '<div class="col-md-3 col-sm-3">'
                            + '<input type="text" id="consentDate_' + index + '" class="form-control consent-date" data-index="' + index + '" data-status="' + cflag + '" data-orgId="' + item.organization_id + '" data-agreementUrl="' + String(item.agreement_url).trim() + '" data-userId="' + userId + '" placeholder="d M yyyy" maxlength="11" style="margin: 0.5em 0"/>'
                            + '</div>'
                            + '<div class="col-md-2 col-sm-3">'
                            + '<input type="text" id="consentHour_' + index + '" maxlength="2" placeholder="hh" data-index="' + index + '" class="form-control consent-hour" data-default-value="00" style="width: 60px; margin: 0.5em 0;"/>'
                            + '</div>'
                            + '<div class="col-md-2 col-sm-3">'
                            + '<input type="text" id="consentMinute_' + index + '" maxlength="2" placeholder="mm" data-index="' + index + '" class="form-control consent-minute" data-default-value="00" style="width: 60px; margin: 0.5em 0;"/>'
                            + '</div>'
                            + '<div class="col-md-2 col-sm-3">'
                            + '<input type="text" id="consentSecond_' + index + '" maxlength="2" placeholder="ss" data-index="' + index + '" class="form-control consent-second" data-default-value="00" style="width: 60px; margin: 0.5em 0;"/>'
                            + '</div></div>'
                            + '</div><div id="consentDateError_' + index + '" class="set-consent-error error-message"></div><br/><br/>'
                            + '</div>'
                            + '<div class="modal-footer">'
                            + '<button type="button" class="btn btn-default btn-submit" data-index="' + index + '">' + i18next.t("Submit") + '</button>'
                            + '<button type="button" class="btn btn-default" data-dismiss="modal">' + i18next.t("Close") + '</button>'
                            + '</div>'
                            + '</div></div></div>';

                    };

                    if (showInitialConsentTerms) content += getTOUTableHTML();

                    content += "<tr>";

                    [
                        {
                            content: (orgName != "" && orgName != undefined? orgName : item.organization_id)
                        },
                        {
                            content: sDisplay + (editable && consentStatus == "active"? '&nbsp;&nbsp;<a data-toggle="modal" data-target="#consent' + index + 'Modal" ><span class="glyphicon glyphicon-pencil" aria-hidden="true" style="cursor:pointer; color: #000"></span></a>' + modalContent: ""),
                            "_class": "indent"
                        },
                        {
                            content: function(item) {
                                var s = "";
                                if (isDefault) s = i18next.t("Sharing information with clinics ") + "<span class='agreement'>&nbsp;<a href='" + decodeURIComponent(item.agreement_url) + "' target='_blank'><em>" + i18next.t("View") + "</em></a></span>";
                                else {
                                    s = "<span class='agreement'><a href='" + item.agreement_url + "' target='_blank'><em>View</em></a></span>" +
                                    ((editorUrlEl.length > 0 && hasValue(editorUrlEl.val())) ? ("<div class='button--LR' " + (editorUrlEl.attr("data-show") == "true" ?"data-show='true'": "data-show='false'") + "><a href='" + editorUrlEl.val() + "' target='_blank'>" + i18next.t("Edit in Liferay") + "</a></div>") : "")
                                };
                                return s;
                            } (item)
                        },
                        {
                            content: signedDate + (consentDateEditable && consentStatus == "active"? '&nbsp;&nbsp;<a data-toggle="modal" data-target="#consentDate' + index + 'Modal" ><span class="glyphicon glyphicon-pencil" aria-hidden="true" style="cursor:pointer; color: #000"></span></a>' + consentDateModalContent: "")

                        }
                    ].forEach(function(cell) {
                        if (cell.content != "n/a") content += "<td class='consentlist-cell" + (cell._class? (" " + cell._class): "") + "' >" + cell.content + "</td>";
                    });
                    content += "</tr>";
                    existingOrgs[item.organization_id] = true;
                };

            });
            content += "</table>";

            if (hasContent) {
                $("#profileConsentList").html(content);
                if (!ctop) $("#profileConsentList .agreement").each(function() {
                    $(this).parent().hide();
                });
                 $("#profileConsentList .button--LR").each(function() {
                     if ($(this).attr("show") == "true") $(this).addClass("show");
                 });
            } else {
                if (showInitialConsentTerms) {
                        content = "<table id='consentListTable' class='table-bordered table-hover table-condensed table-responsive' style='width: 100%; max-width:100%'>"
                        content += getTOUTableHTML(true);
                        content += "</table>"
                        $("#profileConsentList").html(content);
                } else  $("#profileConsentList").html("<span class='text-muted'>" + i18next.t("No Consent Record Found") + "</span>");
            };

            if (editable) {
                $("input[class='radio_consent_input']").each(function() {
                    $(this).on("click", function() {
                        var o = CONSENT_ENUM[$(this).val()];
                        if (o) {
                            o.org = $(this).attr("data-orgId");
                            o.agreementUrl = $(this).attr("data-agreementUrl");
                        };
                        if ($(this).val() == "purged") tnthAjax.deleteConsent($(this).attr("data-userId"), {org: $(this).attr("data-orgId")});
                        else  tnthAjax.setConsent($(this).attr("data-userId"), o, $(this).val());
                        $("#" + $(this).attr("modalId")).modal('hide');
                        if (typeof reloadConsentList != "undefined") reloadConsentList();
                    });
                });
            };
            if (consentDateEditable) {
                var today = new Date();
                $(".consent-date-modal").each(function() {
                    $(this).on("shown.bs.modal", function() {
                        $(this).find(".consent-date").focus();
                        $(this).addClass("active");
                        $(this).find("input").each(function() {
                            if (hasValue($(this).attr("data-default-value"))) $(this).val($(this).attr("data-default-value"));
                            else $(this).val("");
                        });
                        $(this).find(".set-consent-error").html("");
                    });
                    $(this).on("hidden.bs.modal", function() {
                        $(this).removeClass("active");
                    });
                });
                $("#profileConsentList .consent-date").datepicker({"format": "d M yyyy", "forceParse": false, "endDate": today, "autoclose": true});
                $("#profileConsentList .consent-hour, #profileConsentList .consent-minute, #profileConsentList .consent-second").each(function() {
                    __convertToNumericField($(this));
                });
                $("#profileConsentList .consent-date, #profileConsentList .consent-hour, #profileConsentList .consent-minute, #profileConsentList .consent-second").each(function() {
                    $(this).on("change", function() {
                        var dataIndex = $.trim($(this).attr("data-index"));
                        var d = $("#consentDate_" + dataIndex);
                        var h = $("#consentHour_" + dataIndex).val();
                        var m = $("#consentMinute_" + dataIndex).val();
                        var s = $("#consentSecond_" + dataIndex).val();
                        var errorMessage = "";

                        if (hasValue(d.val())) {
                            var isValid = tnthDates.isValidDefaultDateFormat(d.val());
                            if (!isValid) {
                                errorMessage += (hasValue(errorMessage)?"<br/>":"") + i18next.t("Date must in the valid format.");
                                d.datepicker("hide");
                            };
                        };

                        /**** validate hour [0]0 ****/
                        if (hasValue(h)) {
                            if (!(/^([1-9]|0[0-9]|1\d|2[0-3])$/.test(h))) {
                                errorMessage += (hasValue(errorMessage)?"<br/>":"") + i18next.t("Hour must be in valid format, range 0 to 23.");
                            };
                        };

                        /***** validate minute [0]0 *****/
                        if (hasValue(m)) {
                            if (!(/^(0[0-9]|[1-9]|[1-5]\d)$/.test(m))) {
                                errorMessage += (hasValue(errorMessage)?"<br/>":"") + i18next.t("Minute must be in valid format, range 0 to 59.");
                            };
                        };
                        /***** validate second [0]0 *****/
                        if (hasValue(s)) {
                            if (!(/^(0[0-9]|[1-9]|[1-5]\d)$/.test(s))) {
                                errorMessage += (hasValue(errorMessage)?"<br/>":"") + i18next.t("Second must be in valid format, range 0 to 59.");
                            };
                        };

                        if (hasValue(errorMessage)) {
                            $("#consentDateError_" + dataIndex).html(errorMessage);
                        } else $("#consentDateError_" + dataIndex).html("");

                    });
                });

                $("#profileConsentList .btn-submit").each(function() {
                    $(this).on("click", function() {
                        var dataIndex = $.trim($(this).attr("data-index"));
                        var ct = $("#consentDate_" + dataIndex);
                        var h = $("#consentHour_" + dataIndex).val();
                        var m = $("#consentMinute_" + dataIndex).val();
                        var s = $("#consentSecond_" + dataIndex).val();
                        var isValid = hasValue(ct.val());
                        if (isValid) {
                            var dt = new Date(ct.val());
                            //2017-07-06T22:04:50 format
                            var cDate = dt.getFullYear()
                                        + "-"
                                        + (dt.getMonth()+1)
                                        + "-"
                                        + dt.getDate()
                                        + "T"
                                        + (hasValue(h) ? pad(h) : "00")
                                        + ":"
                                        + (hasValue(m) ? pad(m) : "00")
                                        + ":"
                                        + (hasValue(s) ? pad(s) : "00");

                            var o = CONSENT_ENUM[ct.attr("data-status")];

                            if (o) {
                                o.org = ct.attr("data-orgId");
                                o.agreementUrl = ct.attr("data-agreementUrl");
                                o.acceptance_date = cDate;
                                o.testPatient = true;
                                setTimeout((function() { $("#consentDateContainer_" + dataIndex).hide(); })(), 200);
                                setTimeout((function() { $("#consentDateLoader_" + dataIndex).show(); })(), 450);
                                /**** disable close buttons while processing request ***/
                                $("#consentListTable button[data-dismiss]").attr("disabled", true);

                                //serId, params, status, sync, callback)
                                var serverErrorMessage = i18next.t("Error processing data.  Make sure the date is in the correct format.");
                                setTimeout("tnthAjax.setConsent(" + ct.attr("data-userId") + "," + JSON.stringify(o) + ",'" + ct.attr("data-status") + "', true, function(data) { if (data) {"
                                            + " if (data && data.error) { "
                                            + '  $("#profileConsentList .consent-date-modal.active").find(".set-consent-error").text("' + serverErrorMessage + '"); '
                                            + '  setTimeout((function() { $("#profileConsentList .consent-date-modal.active").find(".consent-date-container").show(); })(), 200);'
                                            + '  setTimeout((function() { $("#profileConsentList .consent-date-modal.active").find(".loading-message-indicator").hide(); })(), 450);'
                                            + '  $("#consentListTable button[data-dismiss]").attr("disabled", false);'
                                            + '  } else { '
                                            + '  $("#consentListTable .modal").modal("hide");'
                                            + '  if (typeof reloadConsentList != "undefined") reloadConsentList(); '
                                            + '  else setTimeout("location.reload();", 2000); '
                                            + '  }; '
                                            + ' }})', 100);
                            };
                        } else  $("#consentDateError_" + dataIndex).text(i18next.t("You must enter a valid date/time"));

                    });
                });
            };

        } else {
            if (hasValue(errorMessage)) {
                $("#profileConsentList").html(errorMessage ? ("<p class='text-danger'>" + errorMessage + "</p>") : ("<p class='text-muted'>" + i18next.t("No consent found for this user.") + "</p>"));
            } else if (parseInt(errorCode) == 401) {
                var msg = i18next.t("You do not have permission to edit this patient record.");
                $("#profileConsentList").html("<p class='text-danger'>" + msg + "</p>");
            } else {
                if (showInitialConsentTerms) {
                    content = "<table id='consentListTable' class='table-bordered table-hover table-condensed table-responsive' style='width: 100%; max-width:100%'>"
                    content += getTOUTableHTML(true);
                    content += "</table>";
                    $("#profileConsentList").html(content);
                } else $("#profileConsentList").html("<span class='text-muted'>" + i18next.t("No Consent Record Found")+ "</span>");
            };
        };
        $("#profileConsentList").animate({opacity: 1});
    },
    "treatment": function(data) {
        var treatmentCode = tnthAjax.hasTreatment(data);
        if (treatmentCode) {
            if (treatmentCode == CANCER_TREATMENT_CODE) {
                $("#tx_yes").prop("checked", true);
            } else {
                $("#tx_no").prop("checked", true);
            };
        };
    },
    "proceduresContent": function(data,newEntry) {
        if (data.entry.length == 0) {
            $("body").find("#userProcedures").html("<p id='noEvents' style='margin: 0.5em 0 0 1em'><em>" + i18next.t("You haven't entered any management option yet.") + "</em></p>").animate({opacity: 1});
            $("#pastTreatmentsContainer").hide();
            fillViews.procedure();
            return false;
        };

        // sort from newest to oldest
        data.entry.sort(function(a,b){
            return new Date(b.resource.performedDateTime) - new Date(a.resource.performedDateTime);
        });

        var contentHTML = "", proceduresHtml = "";
        // If we're adding a procedure in-page, then identify the highestId (most recent) so we can put "added" icon
        var highestId = 0;
        $.each(data.entry,function(i,val){
            var code = val.resource.code.coding[0].code;
            if (code != CANCER_TREATMENT_CODE && code != NONE_TREATMENT_CODE) {
                var procID = val.resource.id;
                var displayText = val.resource.code.coding[0].display;
                var performedDateTime = val.resource.performedDateTime;
                var performedDate = new Date(String(performedDateTime).replace(/-/g,"/").substring(0, performedDateTime.indexOf('T')));
                var cPerformDate = performedDate.toLocaleDateString('en-GB', {day: 'numeric', month: 'short', year: 'numeric'});
                //console.log("date: " + performedDateTime + " cdate: " + performedDate);
                var deleteInvocation = '';
                var creatorDisplay = val.resource.meta.by.display;
                var creator = val.resource.meta.by.reference;
                creator = creator.match(/\d+/)[0];// just the user ID, not eg "api/patient/46";
                if (creator == currentUserId) {
                    creator = i18next.t("you");
                    deleteInvocation = "  <a data-toggle='popover' class='btn btn-default btn-xs confirm-delete' style='font-size: 0.95em; padding: 0.2em 0.6em; color:#777; border: 1px solid #bdb9b9; position: relative; top: -0.3em' data-content='" + i18next.t("Are you sure you want to delete this treatment?") + "<br /><br /><a href=\"#\" class=\"btn-delete btn btn-tnth-primary\" style=\"font-size:0.95em\">" + i18next.t("Yes") + "</a> &nbsp;&nbsp;&nbsp; <a class=\"btn cancel-delete\" style=\"font-size: 0.95em\">" + i18next.t("No") + "</a>' rel='popover'><i class='fa fa-times'></i> " + i18next.t("Delete") + "</span>";
                }
                else if (creator == subjectId) {
                    creator = i18next.t("this patient");
                }
                else creator = i18next.t("staff member") + ", <span class='creator'>" + (hasValue(creatorDisplay) ? creatorDisplay: creator) + "</span>, ";
                var dtEdited = val.resource.meta.lastUpdated;
                dateEdited = new Date(dtEdited);
                contentHTML += "<tr data-id='" + procID + "' data-code='" + code + "'><td width='1%' valign='top' class='list-cell'>&#9679;</td><td class='col-md-8 col-xs-8' valign='top'>" + (cPerformDate?cPerformDate:performedDate) + "&nbsp;--&nbsp;" + displayText + "&nbsp;<em>(" + i18next.t("data entered by ") + creator + i18next.t(" on ") + dateEdited.toLocaleDateString('en-GB', {day: 'numeric', month: 'short', year: 'numeric'}) + ")</em></td><td class='col-md-4 col-xs-4 lastCell text-left' valign='top'>&nbsp;" + deleteInvocation + "</td></tr>";
                if (procID > highestId) {
                    highestId = procID;
                };
            };
        });

        if (hasValue(contentHTML)) {
            proceduresHtml = '<table  class="table-responsive" width="100%" id="eventListtnthproc" cellspacing="4" cellpadding="6">';
            proceduresHtml += contentHTML;
            proceduresHtml += '</table>';
            $("#userProcedures").html(proceduresHtml);
            $("#pastTreatmentsContainer").fadeIn();

        } else {
            $("#pastTreatmentsContainer").fadeOut();
        }

        // If newEntry, then add icon to what we just added
        if (newEntry) {
            $("#eventListtnthproc").find("tr[data-id='" + highestId + "'] td.lastCell").append("&nbsp; <small class='text-success'><i class='fa fa-check-square-o'></i> <em>" + i18next.t("Added") + "!</em></small>");
        }
        $('[data-toggle="popover"]').popover({
            trigger: 'click',
            placement: 'top',
            html: true
        });
        fillViews.procedure();
    },
    "timezone": function(data) {
        data.extension.forEach(function(item, index) {
            if (item.url === "http://hl7.org/fhir/StructureDefinition/user-timezone") {
                $("#profileTimeZone option").each(function() {
                    if ($.trim($(this).val()) == $.trim(item.timezone)) {
                        $(this).prop("selected", true);
                    };
                });
            };
        });
        fillViews.timezone();
    },
    "roleList": function(data) {
        data.roles.forEach(function(role) {
            $("#rolesGroup").append("<div class='checkbox'><label><input type='checkbox' name='user_type' value='" + role.name + "' data-save-container-id='rolesGroup'>" + i18next.t((role.name.replace(/\_/g, " ").replace(/\b[a-z]/g,function(f){return f.toUpperCase();}))) + "</label></div>");
        });
    },
    "roles": function(data,isProfile) {
        $.each(data.roles, function(i,val){
            var userRole = val.name;
            // Handle profile differently than initial_queries
            if (isProfile) {
                $.each(data.roles,function(i,val){
                    $("#rolesGroup input:checkbox[value="+val.name+"]").prop('checked', true);
                });
            } else {
                var $radios = $('input[name=user_type]');
                if($radios.is(':checked') === false) {
                    $radios.filter('[value='+userRole+']').prop('checked', true);
                };
            }
        });
    },
    "terms": function(data) {
        if (data.tous) {
            function typeInTous(type) {
                var found = false;
                (data.tous).forEach(function(item) {
                    if (!found && item.type == type) found = true;
                });
                return found;
            };

            $("#termsCheckbox [data-type='terms']").each(function() {
                var arrTypes = ($(this).attr("data-tou-type")).split(",");
                var self = $(this);
                var item_found  = 0;
                arrTypes.forEach(function(type) {
                    if (typeInTous(type)) {
                        item_found++;
                    };
                });
                var additional = $(this).find("[data-core-data-subtype]");
                if (additional.length > 0) {
                    at = additional.attr("data-tou-type");
                    if (typeInTous(at)) item_found++;
                };
                if (item_found == (arrTypes.length+additional.length)) {
                    self.find("i").removeClass("fa-square-o").addClass("fa-check-square-o").addClass("edit-view");
                    self.attr("data-agree", "true");
                    var vs = self.find(".display-view");
                    if (vs.length > 0) {
                        self.show();
                        vs.show();
                        (self.find(".edit-view")).each(function() {
                            $(this).hide();
                        });
                    };
                };
            });
        };
        setTimeout(function() {
            var agreedCheckboxes = $("#termsCheckbox [data-type='terms'][data-agree='false']:visible");
            if (agreedCheckboxes.length > 1) {
                $("#termsReminderCheckboxText").text(i18next.t("You must agree to the terms and conditions by checking the provided checkboxes."));
            };
            if (agreedCheckboxes.length == 0) $("#termsText").addClass("agreed");
        }, 2000);
    }
};

var assembleContent = {
    "demo": function(userId,onProfile, targetField, sync) {

        var demoArray = {};
        demoArray["resourceType"] = "Patient";

        var fname = $("input[name=firstname]").val(), lname = $("input[name=lastname]").val();

        demoArray["name"] = {
            "given": $.trim(fname),
            "family": $.trim(lname)
        };


        var bdFieldVal = $("input[name=birthDate]").val();

        if (! hasValue(bdFieldVal)) {
            var y = $("#year").val(), m = $("#month").val(), d = $("#date").val();
            if (hasValue(y) && hasValue(m) && hasValue(d)) bdFieldVal = y + "-" + m + "-" + d;
        };

        if (bdFieldVal != "") demoArray["birthDate"] = bdFieldVal;

        if ($("#userOrgs input[name='organization']").length > 0) {
            var orgIDs;
            orgIDs = $("#userOrgs input[name='organization']").map(function(){
                if ($(this).prop("checked")) return { reference: "api/organization/"+$(this).val() };
            }).get();

            if (orgIDs) {
                if (orgIDs.length > 0) {
                    demoArray["careProvider"] = orgIDs;
                };
            };

        };

        /**** dealing with the scenario where user can be affiliated with top level org e.g. CRV, IRONMAN, via direct database addition **/
        var topLevelOrgs = $("#fillOrgs legend[data-checked]");
        if (topLevelOrgs.length > 0)  {
            topLevelOrgs.each(function() {
                var tOrg = $(this).attr("orgid");
                if (hasValue(tOrg)) {
                    if (!demoArray["careProvider"]) demoArray["careProvider"] = [];
                    demoArray["careProvider"].push({reference: "api/organization/" + tOrg});
                };
            });
        };


         //don't update org to none if there are top level org affiliation above
         if (!demoArray["careProvider"] || (demoArray["careProvider"] && demoArray["careProvider"].length == 0)) {
            if ($("#aboutForm").length == 0) demoArray["careProvider"] = [{reference: "api/organization/" + 0}];
         };

        if (hasValue($("#deathDate").val())) {
            demoArray["deceasedDateTime"] = $("#deathDate").val();
        };

        if (!hasValue($("#deathDate").val())) {
            if ($("#boolDeath").length > 0) {
                if ($("#boolDeath").prop("checked")) {
                    demoArray["deceasedBoolean"] = true;
                } else demoArray["deceasedBoolean"] = false;
            };
        };

        if (onProfile) {

            // Grab profile field values - looks for regular and hidden, can be checkbox or radio
            var e =  $("#userEthnicity"), r = $("#userRace"), i = $("#userIndigenousStatus"), tz = $("#profileTimeZone");
            var ethnicityIDs, raceIDs, indigenousIDs, tzID;

            demoArray["extension"] = [];


            if (e.length > 0) {
                ethnicityIDs = $("#userEthnicity input:checked").map(function(){
                    return { code: $(this).val(), system: "http://hl7.org/fhir/v3/Ethnicity" };
                }).get();

                if (ethnicityIDs) {
                    demoArray["extension"].push(
                        {   "url": "http://hl7.org/fhir/StructureDefinition/us-core-ethnicity",
                            "valueCodeableConcept": {
                                "coding": ethnicityIDs
                            }
                        }
                    );
                };
            };
            // Look for race checkboxes, can be hidden
            if (r.length > 0 ) {
                raceIDs = $("#userRace input:checkbox:checked").map(function(){
                    return { code: $(this).val(), system: "http://hl7.org/fhir/v3/Race" };
                }).get();
                if (raceIDs) {
                    demoArray["extension"].push(
                        {   "url": "http://hl7.org/fhir/StructureDefinition/us-core-race",
                            "valueCodeableConcept": {
                                "coding": raceIDs
                            }
                        }
                    );

                };
            };

            if (i.length > 0) {
                indigenousIDs = $("#userIndigenousStatus input[type='radio']:checked").map(function() {
                    return { code: $(this).val(), system: "http://us.truenth.org/fhir/valueset/AU-NHHD-METeOR-id-291036" };
                }).get();
                if (indigenousIDs) {
                    demoArray["extension"].push(
                        {   "url": "http://us.truenth.org/fhir/StructureDefinition/AU-NHHD-METeOR-id-291036",
                             "valueCodeableConcept": {
                                 "coding": indigenousIDs
                             }
                         }
                    )
                };
            };

            if ($("#locale").length > 0 && $("#locale").find("option:selected").length > 0) {
                demoArray["communication"] = [
                    {"language": {
                        "coding": [
                            {   "code": $("#locale").find("option:selected").val(),
                                "display": $("#locale").find("option:selected").text(),
                                "system": "urn:ietf:bcp:47"
                            }
                        ]
                    }}
                ];
            };

            if (tz.length > 0) {
                tzID = $("#profileTimeZone option:selected").val();
                if (tzID) {
                    demoArray["extension"].push(
                        {
                            timezone: tzID,
                            url: "http://hl7.org/fhir/StructureDefinition/user-timezone"
                        }
                    );
                };
            };

            var studyId = $("#profileStudyId").val();
            var siteId = $("#profileSiteId").val();
            var states = [];

            $("#userOrgs input[name='organization']").each(function() {
                if ($(this).is(":checked")) {
                    if (hasValue($(this).attr("state")) && parseInt($(this).val()) != 0) states.push($(this).attr("state"));
                };
            });

            if (hasValue(studyId) || hasValue(siteId) || states.length > 0) {
                var identifiers = null;
                //get current identifier(s)
                $.ajax ({
                    type: "GET",
                    url: '/api/demographics/'+userId,
                    async: false
                }).done(function(data) {
                    if (data && data.identifier) {
                        identifiers = [];
                        (data.identifier).forEach(function(identifier) {
                            if (identifier.system != SYSTEM_IDENTIFIER_ENUM["external_study_id"] &&
                                identifier.system != SYSTEM_IDENTIFIER_ENUM["external_site_id"] &&
                                identifier.system != SYSTEM_IDENTIFIER_ENUM["practice_region"]) identifiers.push(identifier);
                        });
                    };
                }).fail(function() {
                   // console.log("Problem retrieving data from server.");
                });

                if (hasValue(studyId)) {
                    studyId = $.trim(studyId);
                    var studyIdObj = {
                        system: SYSTEM_IDENTIFIER_ENUM["external_study_id"],
                        use: "secondary",
                        value: studyId
                    };

                    if (identifiers) {
                        identifiers.push(studyIdObj);
                    } else {
                        identifiers = [studyIdObj];
                    };
                };

                if (hasValue(siteId)) {
                    siteId = $.trim(siteId);
                    var siteIdObj = {
                        system: SYSTEM_IDENTIFIER_ENUM["external_site_id"],
                        use: "secondary",
                        value: siteId
                    };

                    if (identifiers) {
                        identifiers.push(siteIdObj);
                    } else {
                        identifiers = [siteIdObj];
                    };
                };

                if (states.length > 0) {
                    states.forEach(function(state) {
                        identifiers.push({
                            system: SYSTEM_IDENTIFIER_ENUM["practice_region"],
                            use: "secondary",
                            value: "state:" + state
                        });
                    });
                };
                demoArray["identifier"] = identifiers;
            };


            demoArray["gender"] = $("input[name=sex]:checked").val();

            demoArray["telecom"] = [];

            var emailVal = $("input[name=email]").val();
            if ($.trim(emailVal) != "") {
                demoArray["telecom"].push({ "system": "email", "value": $.trim(emailVal) });
            } else {
                //'__no_email__'
                demoArray["telecom"].push({ "system": "email", "value": "__no_email__" });
            };

            demoArray["telecom"].push({ "system": "phone", "use": "mobile", "value": $.trim($("input[name=phone]").val()) });
            demoArray["telecom"].push({ "system": "phone", "use": "home", "value": $.trim($("input[name=altPhone]").val()) });
        };
        tnthAjax.putDemo(userId,demoArray, targetField, sync);

    },
    "name": function(userId) {

        var firstName = $("input[name=firstname]").val();
        var lastName = $("input[name=lastname]").val();
        if (firstName != "" && lastName != "") {
            var demoArray = {};
            demoArray["resourceType"] = "Patient";
            demoArray["name"] = {
                "given": $("input[name=firstname]").val(),
                "family": $("input[name=lastname]").val()
            };
            tnthAjax.putDemo(userId,demoArray);
        };

    },
    "dob": function(userId) {
        var demoArray = {};
        var birthday = $("input[name='birthDate']").val();
        var month = $("#month").find("option:selected").val();
        var day = $("input[name='birthdayDate']").val();
        var year = $("input[name='birthdayYear']").val();
        var birthDate = "";

        if (birthday == "") {
            if (month != "" && day != "" && year != "") {
                birthDate = year + "-" + month + "-" + day;
            };
        };
        if (birthday  != "" || birthDate != "") {
            demoArray["resourceType"] = "Patient";
            demoArray["birthDate"] = (birthday != "" ? birthday: birthDate);
            tnthAjax.putDemo(userId,demoArray);
        }
    },
    "orgs": function(userId) {

        var orgIDs = $("#userOrgs input[name='organization']:checked").map(function(){
            return { reference: "api/organization/"+$(this).val() };
        }).get();

        //console.log("org ids" + orgIDs)

        if (typeof orgIDs === 'undefined'){
            orgIDs = [0]  // special value for `none of the above`
        };


        var demoArray = {};
        demoArray["resourceType"] = "Patient";
        demoArray["careProvider"] = orgIDs;
        tnthAjax.putDemo(userId, demoArray);
    },
    "coreData": function(userId) {
        var demoArray = {};
        demoArray["resourceType"] = "Patient";
        demoArray["extension"] = [];
        if ($("#userEthnicity").length > 0) {
            var ethnicityIDs = $("#userEthnicity input:checked").map(function(){
                return { code: $(this).val(), system: "http://hl7.org/fhir/v3/Ethnicity" };
            }).get();
            demoArray["extension"].push(
                { "url": "http://hl7.org/fhir/StructureDefinition/us-core-ethnicity",
                    "valueCodeableConcept": {
                        "coding": ethnicityIDs
                    }
                }
            );
        }
        if ($("#userRace").length > 0) {
            var raceIDs = $("#userRace input:checkbox:checked").map(function(){
                return { code: $(this).val(), system: "http://hl7.org/fhir/v3/Race" };
            }).get();
            demoArray["extension"].push(
                { "url": "http://hl7.org/fhir/StructureDefinition/us-core-race",
                    "valueCodeableConcept": {
                        "coding": raceIDs
                    }
                }
            );
        }
        tnthAjax.putDemo(userId,demoArray);
    }
};

var OrgObj = function(orgId, orgName, parentOrg) {
    this.id = orgId;
    this.name = orgName;
    this.children = [];
    this.parentOrgId = parentOrg;
    this.isTopLevel = false;
    this.language = null;
    this.extension = [];
};

var OrgTool = function() {
    this.TOP_LEVEL_ORGS = [];
    this.orgsList = {};
    this.initialized = false;
};
OrgTool.prototype.setUserId = function(userId) {
    $("#fillOrgs").attr("userId", userId);
};
OrgTool.prototype.getUserId = function() {
    return $("#fillOrgs").attr("userId");
}
OrgTool.prototype.inArray = function( n, array) {
  if (n && array && Array.isArray(array)) {
    var found = false;
    for (var index = 0; !found && index < array.length; index++) {
        if (array[index] == n) found = true;
    };
    return found;
  } else return false;
};
OrgTool.prototype.getElementParentOrg = function(o) {
    var parentOrg;
    if (o) {
       parentOrg = $(o).attr("data-parent-id");
       if (!hasValue(parentOrg)) parentOrg = $(o).closest(".org-container[data-parent-id]").attr("data-parent-id");
    };
    return parentOrg;
};
OrgTool.prototype.getTopLevelOrgs = function() {
  var ml = this.getOrgsList(), orgList = [];
  for (var org in ml) {
    if (ml[org].isTopLevel) orgList.push(org);
  };
  return orgList;
};
OrgTool.prototype.getOrgsList = function() {
    return this.orgsList;
};
OrgTool.prototype.filterOrgs = function(leafOrgs) {
    if (!leafOrgs) return false;
    if (leafOrgs.length == 0) return false;
    var self = this;

    $("input[name='organization']").each(function() {
        if (! self.inArray($(this).val(), leafOrgs)) {
            $(this).hide();
            if (self.orgsList[$(this).val()] && self.orgsList[$(this).val()].children.length == 0) {
                var l = $(this).closest("label");
                l.hide();
                l.next(".divider").hide();
            };
        };
    });

    var topList = self.getTopLevelOrgs();

    topList.forEach(function(orgId) {
        var allChildrenHidden = true;
        $(".org-container[data-parent-id='" + orgId + "']").each(function() {
            var subOrgs = $(this).find(".org-container");
            if (subOrgs.length > 0) {
                var allSubOrgsHidden = true;
                subOrgs.each(function() {
                     var isVisible = false;
                     $(this).find("input[name='organization']").each(function() {
                         if ($(this).is(":visible") || $(this).css("display") != "none") {
                            isVisible = true;
                            allChildrenHidden = false;
                         };
                     });

                    if (!isVisible) {
                        $(this).hide();
                    } else allSubOrgsHidden = false;

                });

                if (allSubOrgsHidden) {
                    $(this).children("label").hide();
                };

            } else {
                var ip = $(this).find("input[name='organization']");
                if (ip.length > 0) {
                    ip.each(function() {
                        if ($(this).is(":visible") || $(this).css("display") != "none") allChildrenHidden = false;
                    });
                };
            };
        });
        if (allChildrenHidden) {
            $("#fillOrgs").find("legend[orgid='" + orgId + "']").hide();
        };

    });
};
OrgTool.prototype.findOrg = function(entry, orgId) {
    var org;
    if (entry && orgId) {
        entry.forEach(function(item) {
            if (!org) {
                if (item.id == orgId) org = item;
            };
        });
    };
    return org;
};
OrgTool.prototype.populateOrgsList = function(items) {
    if (!items) return false;
    var entry = items, self = this, parentId, orgsList = self.orgsList;
    items.forEach(function(item) {
        if (item.partOf) {
            parentId = item.partOf.reference.split("/").pop();
            if (!orgsList[parentId]) {
                var o = self.findOrg(entry, parentId);
                orgsList[parentId] = new OrgObj(o.id, o.name);
            };
            orgsList[parentId].children.push(new OrgObj(item.id, item.name, parentId));
            if (orgsList[item.id]) orgsList[item.id].parentOrgId = parentId;
            else orgsList[item.id] = new OrgObj(item.id, item.name, parentId);
        } else {
            if (!orgsList[item.id]) orgsList[item.id] = new OrgObj(item.id, item.name);
            if (item.id != 0) {
                orgsList[item.id].isTopLevel = true;
                self.TOP_LEVEL_ORGS.push(item.id);
            };
        };
        if (item.extension) orgsList[item.id].extension = item.extension;
        if (hasValue(item.language)) orgsList[item.id].language = item.language;
        if (item.identifier) orgsList[item.id].identifier = item.identifier;
    });
    items.forEach(function(item) {
        if (item.partOf) {
            parentId = item.partOf.reference.split("/").pop();
            if (orgsList[item.id]) orgsList[item.id].parentOrgId = parentId;
        };
    });
    this.initialized = true;
    return orgsList;
};
OrgTool.prototype.populateUI = function() {
    var parentOrgsCt = 0, topLevelOrgs = this.getTopLevelOrgs(), container = $("#fillOrgs"), orgsList = this.orgsList;
    var getState = function(item) {
                    var s = "", found = false;
                    if (item.identifier) {
                        (item.identifier).forEach(function(i) {
                            if (!found && (i.system === SYSTEM_IDENTIFIER_ENUM["practice_region"] && i.value)) {
                                s = (i.value).split(":")[1];
                                found = true;
                            };
                        });
                    };
                    return s;
                };
    for (org in orgsList) {
        if (orgsList[org].isTopLevel) {
            if (orgsList[org].children.length > 0) {
                if ($("#userOrgs legend[orgId='" + org + "']").length == 0 ) {
                    container.append("<legend orgId='" + org + "'>"+ i18next.t(orgsList[org].name) +"</legend><input class='tnth-hide' type='checkbox' name='organization' parent_org=\"true\" org_name=\"" + orgsList[org].name + "\" id='" + orgsList[org].id + "_org' state='" + getState(orgsList[org]) + "' value='"+orgsList[org].id+"' />");
                    parentOrgsCt++;
                };
            } else {
                if ($("#userOrgs label[id='org-label-"+ org + "']").length == 0) {
                    container.append('<label id="org-label-' + org + '" class="org-label"><input class="clinic" type="checkbox" name="organization" parent_org="true" id="' +  orgsList[org].id + '_org" state="' +  getState(orgsList[org]) + '" value="'+
                    orgsList[org].id +'"  data-parent-id="'+ orgsList[org].id +'"  data-parent-name="' + orgsList[org].name + '"/>' + i18next.t(orgsList[org].name) + '</label>');
                };
            };
        };
        // Fill in each child clinic
        if (orgsList[org].children.length > 0) {
            var childClinic = "";
            orgsList[org].children.forEach(function(item, index) {
                var _parentOrgId = item.parentOrgId;
                var _parentOrg = orgsList[_parentOrgId];
                var _isTopLevel = _parentOrg ? _parentOrg.isTopLevel : false;
                var state = getState(orgsList[_parentOrgId]);
                if ($("#userOrgs input[name='organization'][value='" + item.id + "']").length > 0) return true;

                if ($("#userOrgs input[name='organization'][value='" + item.id + "']").length > 0) return true;

                childClinic = '<div id="' + item.id + '_container" ' + (_isTopLevel ? (' data-parent-id="'+_parentOrgId+'"  data-parent-name="' + _parentOrg.name + '" ') : "") +' class="indent org-container">'

                if (orgsList[item.id].children.length > 0) {
                    childClinic += '<label id="org-label-' + item.id + '" class="org-label ' + (orgsList[item.parentOrgId].isTopLevel ? "text-muted": "text-muter") + '">' +
                    '<input class="clinic" type="checkbox" name="organization" id="' +  item.id + '_org"  state="' + state + '" value="'+
                    item.id +'"  ' +  (_isTopLevel ? (' data-parent-id="'+_parentOrgId+'"  data-parent-name="' + _parentOrg.name + '" ') : "") + '/>'+
                    i18next.t(item.name) +
                    '</label>';

                 } else {
                    childClinic += '<label id="org-label-' + item.id + '" class="org-label">' +
                    '<input class="clinic" type="checkbox" name="organization" id="' +  item.id + '_org" state="' + state + '" value="'+
                    item.id +'"  ' +  (_isTopLevel ? (' data-parent-id="'+_parentOrgId+'"  data-parent-name="' + _parentOrg.name + '" ') : "") + '/>'+
                    i18next.t(item.name) +
                    '</label>';
                };

                childClinic += '</div>';

                if ($("#" + _parentOrgId + "_container").length > 0) $("#" + _parentOrgId + "_container").append(childClinic);
                else container.append(childClinic);

            });
        };
        if (parentOrgsCt > 0 && orgsList[org].isTopLevel) container.append("<span class='divider'>&nbsp;</span>");
    };
    if (!hasValue(container.text())) container.html("No organizations available");
};
OrgTool.prototype.getDefaultModal = function(o) {
        if (!o) return false;
        var orgId = this.getElementParentOrg(o), orgName = $(o).attr("data-parent-name");
        if (hasValue(orgId) && $("#" + orgId + "_defaultConsentModal").length == 0) {
            var s = '<div class="modal fade" id="' + orgId + '_defaultConsentModal" tabindex="-1" role="dialog" aria-labelledby="' + orgId + '_defaultConsentModal">'
                + '<div class="modal-dialog" role="document">' +
                '<div class="modal-content">' +
                '<div class="modal-header">' +
                '<button type="button" class="close" data-dismiss="modal" aria-label="' + i18next.t("Close") + '">' + "<span aria-hidden='true'>&times;</span></button>" +
                '<h4 class="modal-title">' + i18next.t("Consent to share information") + '</h4>' +
                '</div>' +
                '<div class="modal-body">' +
                '<h4>Terms</h4>' +
                '<p>' + i18next.t("I consent to sharing information with") +
                '<span class="consent-clinic-name">&nbsp;' + i18next.t(orgName) +
                '</p>' +
                '<div id="' + orgId + 'defaultConsentAgreementRadioList" class="profile-radio-list">' +
                '<label class="radio-inline">' +
                '<input type="radio" name="toConsent" id="' + orgId + '_consent_yes" data-org="' + orgId + '" value="yes"/>' + i18next.t("Yes") + '</label>' +
                '<br/>' +
                '<label class="radio-inline">' +
                '<input type="radio" name="toConsent" id="' + orgId + '_consent_no" data-org="' + orgId + '"  value="no"/>' + i18next.t("No") + '</label>' +
                '</div>' +
                '<div id="' + orgId + '_consentAgreementMessage" class="error-message"></div>' +
                '</div>' +
                '<br/>' +
                '<div class="modal-footer" >' +
                '<div id="' + orgId + '_loader" class="loading-message-indicator"><i class="fa fa-spinner fa-spin fa-2x"></i></div>' +
                '<button type="button" class="btn btn-default btn-consent-close" data-org="' + orgId + '" data-dismiss="modal" aria-label="' + i18next.t("Close") + '">' + i18next.t("Close") + '</button>' +
                '</div></div></div></div>';
            if ($("#defaultConsentContainer").length == 0) $("body").append("<div id='defaultConsentContainer'></div>");
            $("#defaultConsentContainer").append(s);
            $("#" + orgId + "_defaultConsentModal input[name='toConsent']").each(function() {
                $(this).on("click", function(e) {
                    e.stopPropagation();
                    var orgId = $(this).attr("data-org");
                    var userId = OT.getUserId();
                    $("#" + orgId + "_defaultConsentModal button.btn-consent-close, #" + orgId + "_defaultConsentModal button[data-dismiss]").attr("disabled", true);
                    $("#" + orgId + "_loader").show();
                    if ($(this).val() == "yes") {
                        setTimeout("tnthAjax.setDefaultConsent(" + userId + "," +  orgId + ");", 100);
                    } else {
                        tnthAjax.deleteConsent(userId, {"org":orgId});
                        setTimeout("tnthAjax.removeObsoleteConsent();", 100);
                    }
                    if (typeof reloadConsentList != "undefined") setTimeout("reloadConsentList();", 500);
                    setTimeout('$(".modal").modal("hide");', 250);
                });
             });
             $(document).delegate("#" + orgId + "_defaultConsentModal button[data-dismiss]", "click", function(e) {
                e.preventDefault();
                e.stopPropagation();
                setTimeout("location.reload();", 10);
             });
             $("#" + orgId + "_defaultConsentModal").on("hidden.bs.modal", function() {
                if ($(this).find("input[name='toConsent']:checked").length > 0) {
                    $("#userOrgs input[name='organization']").each(function() {
                        $(this).removeAttr("data-require-validate");
                    });
                    var userId = OT.getUserId();
                    assembleContent.demo(userId ,true, $("#userOrgs input[name='organization']:checked"), true);
                };
             }).on("shown.bs.modal", function() {
                $(this).find("button.btn-consent-close, button[data-dismiss]").attr("disabled", false).show();
                $(this).find(".loading-message-indicator").hide();
                $(this).find("input[name='toConsent']").each(function(){
                    $(this).prop("checked", false);
                });
             });
        };
        return $("#" + orgId + "_defaultConsentModal");
};
OrgTool.prototype.handlePreSelectedClinic = function() {
    if ((typeof preselectClinic != "undefined") && hasValue(preselectClinic)) {
        var ob = $("#userOrgs input[value='"+preselectClinic+"']");
        if (ob.length > 0) {
            ob.prop("checked", true);
            var parentOrg = this.getElementParentOrg(this.getSelectedOrg());
            var userId = this.getUserId();
            if (!tnthAjax.hasConsent(userId, parentOrg)) {
                var __modal = OT.getConsentModal();
                if (__modal) {
                    ob.attr("data-require-validate", "true");
                     __modal.on("hidden.bs.modal", function() {
                        if ($(this).find("input[name='toConsent']:checked").length > 0) {
                              $("#userOrgs input[name='organization']").each(function() {
                                $(this).removeAttr("data-require-validate");
                              });
                        };
                    });
                } else {
                    tnthAjax.setDefaultConsent(userId, parentOrg);
                };
            };
            var stateContainer = ob.closest(".state-container");
            if (stateContainer.length > 0) {
                var st = stateContainer.attr("state");
                if (hasValue(st)) {
                    $("#stateSelector").find("option[value='" + st + "']").prop("selected", true).val(st);
                    stateContainer.show();
                };
            };
        };
    };
};
OrgTool.prototype.getSelectedOrg = function() {
    return $("#userOrgs input[name='organization']:checked");
};
OrgTool.prototype.getConsentModal = function(parentOrg) {
    if (!hasValue(parentOrg)) {
        parentOrg = this.getElementParentOrg(this.getSelectedOrg());
    };
    if (hasValue(parentOrg)) {
        var __modal = $("#" + parentOrg + "_consentModal");
        if (__modal.length > 0) return __modal;
        else {
            var __defaultModal = this.getDefaultModal(this.getSelectedOrg());
            if (__defaultModal && __defaultModal.length > 0) return __defaultModal;
            else return false;
        };
    } else return false;
};
OrgTool.prototype.handleEvent = function() {
    getSaveLoaderDiv("profileForm", "userOrgs");
    $("#userOrgs input[name='organization']").each(function() {
        $(this).attr("data-save-container-id", "userOrgs");
        $(this).on("click", function(e) {
            var userId = OT.getUserId();
            var parentOrg = OT.getElementParentOrg(this);
            if ($(this).prop("checked")){
                if ($(this).attr("id") !== "noOrgs") {
                    $("#noOrgs").prop('checked',false);
                    if ($("#btnProfileSendEmail").length > 0) $("#btnProfileSendEmail").attr("disabled", false);
                } else {
                    $("#userOrgs input[name='organization']").each(function() {
                        //console.log("in id: " + $(this).attr("id"))
                       if ($(this).attr("id") !== "noOrgs") {
                            $(this).prop('checked',false);
                       } else {
                            if (typeof sessionStorage != "undefined" && sessionStorage.getItem("noOrgModalViewed")) sessionStorage.removeItem("noOrgModalViewed");
                       };
                    });
                    if ($("#btnProfileSendEmail").length > 0) $("#btnProfileSendEmail").attr("disabled", true);
                };

            } else {
                var isChecked = $("#userOrgs input[name='organization']:checked").length > 0;
                if (!isChecked) {
                    //do not attempt to update if all orgs are unchecked for staff/staff admin
                    var isStaff = false;
                     $("#rolesGroup input[name='user_type']").each(function() {
                        if (!isStaff && ($(this).is(":checked") && ($(this).val() == "staff" || $(this).val() == "staff_admin"))) {
                            $("#userOrgs .help-block").addClass("error-message").text(i18next.t("Cannot ununcheck.  A staff member must be associated with an organization"));
                            isStaff = true;
                        };
                     });
                     if (!isStaff) $("#userOrgs .help-block").removeClass("error-message").text("");
                     else return false;
                    if (typeof sessionStorage != "undefined" && sessionStorage.getItem("noOrgModalViewed")) sessionStorage.removeItem("noOrgModalViewed");
                };
            };
            setTimeout("tnthAjax.getOptionalCoreData(" + userId + ", false, $(\".profile-item-container[data-sections='detail']\"));", 150);

            $("#userOrgs .help-block").removeClass("error-message").text("");

            if ($(this).attr("id") !== "noOrgs" && $("#fillOrgs").attr("patient_view")) {
                if (tnthAjax.hasConsent(userId, parentOrg)) {
                    assembleContent.demo(userId,true, $(this), true);
                } else {
                    var __modal = OT.getConsentModal();
                    if (__modal.length > 0) __modal.modal("show");
                    else {
                        tnthAjax.setDefaultConsent(userId, parentOrg);
                        assembleContent.demo(userId,true, $(this), true);
                    };
                };
            }
            else {
                assembleContent.demo(userId,true, $(this), true);
                if (typeof reloadConsentList != "undefined") reloadConsentList();
                tnthAjax.handleConsent($(this));
            };
            if ($("#locale").length > 0) {
                tnthAjax.getLocale(userId);
            }
        });
    });
};
OrgTool.prototype.getCommunicationArray = function() {
    var arrCommunication = [];
    $('#userOrgs input:checked').each(function() {
        if ($(this).val() == 0) return true; //don't count none
        var oList = OT.getOrgsList();
        var oi = oList[$(this).val()];
        if (!oi) return true;
        if (oi.language) {
            arrCommunication.push({"language": {"coding":[{
            "code": oi.language,
            "system": "urn:ietf:bcp:47"
            }]}});
        }
        else if (oi.extension && oi.extension.length > 0) {
            (oi.extension).forEach(function(ex) {
                if (ex.url == "http://hl7.org/fhir/valueset/languages" && ex.valueCodeableConcept.coding) arrCommunication.push({"language": {"coding":ex.valueCodeableConcept.coding}});
            });
        };
    });
    if (arrCommunication.length == 0) {
        var defaultLocale = $("#sys_default_locale").val();
        if (hasValue(defaultLocale)) arrCommunication.push({"language": {"coding":[{
            "code": defaultLocale,
            "display":$("#locale").find("option[value='" + defaultLocale + "']").text(),
            "system": "urn:ietf:bcp:47"
        }]}});

    };
    return arrCommunication;
};
OrgTool.prototype.getUserTopLevelParentOrgs = function(uo) {
  var parentList = [], self = this;
  if (uo) {
    uo.forEach(function(o) {
      var p = self.getTopLevelParentOrg(o);
      if (p && !self.inArray(p, parentList))  {
        parentList.push(p);
      };
    });
    return parentList;
  } else return false;
};
OrgTool.prototype.getTopLevelParentOrg = function(currentOrg) {
  if (!currentOrg) return false;
  var ml = this.getOrgsList(), self = this;
  if (ml && ml[currentOrg]) {
    if (ml[currentOrg].isTopLevel) {
      return currentOrg;
    } else {
      if (ml[currentOrg].parentOrgId) return self.getTopLevelParentOrg(ml[currentOrg].parentOrgId);
      else return currentOrg;
    };
  } else return false;
};
OrgTool.prototype.getChildOrgs = function(orgs, orgList) {
    if (!orgs || (orgs.length == 0)) {
      return orgList;
    } else {
      if (!orgList) orgList = [];
      var mainOrgsList = this.getOrgsList();
      var childOrgs = [];
      orgs.forEach(function(org) {
          var o = mainOrgsList[org.id];
          if (o) {
            orgList.push(org.id);
            var c  = o.children ? o.children : null;
            if (c && c.length > 0) {
                c.forEach(function(i) {
                  childOrgs.push(i);
                });
            };
          };
      });
      return this.getChildOrgs(childOrgs, orgList);
    };
};
OrgTool.prototype.getHereBelowOrgs = function(userOrgs) {
  var mainOrgsList = this.getOrgsList(), self = this;
  var here_below_orgs = [];
  if (!userOrgs) {
    var selectedOrg = this.getSelectedOrg();
    if (selectedOrg.length > 0) {
        userOrgs = [];
        selectedOrg.each(function() {
            userOrgs.push($(this).val());
        });
    };
  };
  if (userOrgs) {
      userOrgs.forEach(function(orgId) {
          here_below_orgs.push(orgId);
          var co = mainOrgsList[orgId];
          var cOrgs = self.getChildOrgs((co && co.children ? co.children : null));
          if (cOrgs && cOrgs.length > 0) {
            here_below_orgs = here_below_orgs.concat(cOrgs);
          };
      });
  };
  return here_below_orgs;
};
OrgTool.prototype.morphPatientOrgs = function() {
    var checkedOrgs = {};
    var orgs = $("#userOrgs input[name='organization']");
    orgs.each(function() {
        if ($(this).prop("checked")) {
            checkedOrgs[$(this).val()] = true;
        };
        $(this).attr("type", "radio");
        if (checkedOrgs[$(this).val()]) {
            $(this).prop("checked", true);
        };
    });
};

var OT = new OrgTool();

var tnthAjax = {
    "beforeSend": function() {
        $.ajaxSetup({
            beforeSend: function(xhr, settings) {
                if (!/^(GET|HEAD|OPTIONS|TRACE)$/i.test(settings.type) && !this.crossDomain) {
                    xhr.setRequestHeader("X-CSRFToken", __CRSF_TOKEN);
                }
            }
        });
    },
    "reportError": function(userId, page_url, message, sync) {
        //params need to contain the following:
        //:subject_id: User on which action is being attempted
        //:message: Details of the error event
        //:page_url: The page requested resulting in the error
        var params = {};
        params.subject_id = hasValue(userId)? userId : 0;
        params.page_url = hasValue(page_url) ? page_url: window.location.href;
        params.message = hasValue(message) ? i18next.t(message) : i18next.t("Not provided");

        $.ajax ({
            type: "GET",
            url: "/report-error",
            contentType: "application/json; charset=utf-8",
            cache: false,
            async: (sync ? false : true),
            data: params
        }).done(function(data) {
        }).fail(function(){
        });
    },
    "getStillNeededCoreData": function(userId, sync, callback, entry_method) {
        if (!hasValue(userId)) return false;
        $.ajax ({
            type: "GET",
            url: "/api/coredata/user/" + userId + "/still_needed" + (hasValue(entry_method)?"?entry_method="+(entry_method).replace(/\_/g, " "):""),
            async: (sync ? false : true)
        }).done(function(data) {
            if (data && data.still_needed) {
                if (callback) callback(data.still_needed);
                var __localizedFound = false;
                if ((data.still_needed).length > 0) $("#termsText").show();
                (data.still_needed).forEach(function(item) {
                    $("#termsCheckbox [data-type='terms']").each(function() {
                        var dataTypes = ($(this).attr("data-core-data-type")).split(","), self = $(this);
                        dataTypes.forEach(function(type) {
                            if ($.trim(type) == $.trim(item)) {
                                self.show().removeClass("tnth-hide");
                                self.attr("data-required", "true");
                            };
                        });
                        /*
                         * need to check terms of use types e.g. privacy policy, that is required of user
                         * in addition to website terms of use
                         * note, in eproms, website terms of use and privacy policy terms share the same checkbox, therefore
                         * for the purpose of checking, they need to be broken up into sub items and be checked respectively
                         */
                        $(this).find("[data-core-data-subtype]").each(function() {
                             if ($.trim($(this).attr("data-core-data-subtype")) == $.trim(item)) {
                                var parentNode = $(this).closest("[data-type='terms']");
                                parentNode.show().removeClass("tnth-hide");
                                parentNode.attr("data-required", "true");
                             };
                        });
                    });
                    if (item == "localized") __localizedFound = true;
                });
                if (!__localizedFound) $("#patMeta").remove();
                else $("#patientQ").show();
            } else {
                if (callback) {
                    callback({"error": i18next.t("no data returned")});
                };
            };
        }).fail(function(){
            if (callback) callback({"error": i18next.t("unable to get needed core data")});
        });
    },
    "getRequiredCoreData": function(userId, sync, callback) {
        if (!hasValue(userId)) return false;
        $.ajax ({
            type: "GET",
            url: "/api/coredata/user/" + userId + "/required",
            cache: false,
            async: (sync ? false : true)
        }).done(function(data) {
            if (data && data.required) {
                if (callback) callback(data.still_needed);
            } else {
                if (callback) callback({"error": i18next.t("no data returned")});
            };
        }).fail(function(){
            if (callback) callback({"error": i18next.t("unable to get required core data")});
        });
    },
    "getOptionalCoreData": function(userId, sync, target, callback, entry_method) {
        if (!hasValue(userId)) return false;
        if (target) {
            target.find(".profile-item-loader").show();
        };
        $.ajax ({
            type: "GET",
            url: "/api/coredata/user/" + userId + "/optional" + (hasValue(entry_method)?"?entry_method="+(entry_method).replace(/\_/g, " "):""),
            async: (sync ? false : true)
        }).done(function(data) {
            if (data && data.optional) {
                var self = this;
                var sections = $("#profileForm .optional");
                sections.each(function() {
                    var section = $(this).attr("data-section-id");
                    var parent = $(this).closest(".profile-item-container");
                    var visibleRows = parent.find(".view-container tr:visible").length;
                    var noDataContainer = parent.find(".no-data-container");
                    var btn = parent.find(".profile-item-edit-btn").hide();
                    if (hasValue(section)) {
                        if (OT.inArray(section, data.optional)) {
                            $(this).show();
                            noDataContainer.html("");
                            btn.show();
                        } else {
                            $(this).hide();
                            if (visibleRows == 0) {
                                noDataContainer.html("<p class='text-muted'>" + i18next.t("No information available") + "</p>");
                                btn.hide();
                            };
                        };
                    };
                });
                if (callback) callback(data);
            } else {
                if (callback) callback({"error": i18next.t("no data found")});
            };
            if (target) {
                target.find(".profile-item-loader").hide();
            };
        }).fail(function(){
            if (callback) callback({"error": i18next.t("unable to get required core data")});
            if (target) {
                target.find(".profile-item-loader").hide();
            };
        });
    },
    "getPortalFooter": function(userId, sync, containerId, callback) {
        if (!userId) {
            if (callback) callback("<div class='error-message'>" + i18next.t("User Id is required") + "</div>");
            return false;
        };
        $.ajax ({
            type: "GET",
            url: '/api/portal-footer-html/',
            async: sync? false : true
        }).done(function(data) {
            if (data) {
                if (hasValue(containerId)) $("#" + containerId).html(data);
                if (callback) callback(data);
            } else {
                if (callback) callback("<div class='error-message'>" + i18next.t("No data found") + "</div>");
            }
        }).fail(function() {
           if (callback) callback("<div class='error-message'>" + i18next.t("Unable to retrieve portal footer html") + "</div>");
        });

    },
    "getOrgs": function(userId, noOverride, sync, callback, noPopulate) {
        loader(true);
        var self = this;
        $.ajax ({
            type: "GET",
            url: '/api/organization',
            async: sync? false : true
        }).done(function(data) {
            OT.setUserId(userId);
            $(".get-orgs-error").html("");
            OT.populateOrgsList(data.entry);
            if(!noPopulate) {
                OT.handlePreSelectedClinic();
                OT.populateUI();
                tnthAjax.getDemo(userId, noOverride, sync, callback);
                OT.handleEvent();
            };
        }).fail(function() {
           // console.log("Problem retrieving data from server.");
           var errorMessage = i18next.t("Server error occurred retrieving organization/clinic information.");
           if ($(".get-orgs-error").length == 0) $(".default-error-message-container").append("<div class='get-orgs-error error-message'>" + errorMessage + "</div>");
           else $(".get-orgs-error").html(errorMessage)
           loader();
        });
    },
    "getConsent": function(userId, sync) {
       if (!userId) return false;
       $.ajax ({
            type: "GET",
            url: '/api/user/'+userId+"/consent",
            cache: false,
            async: (sync ? false : true)
        }).done(function(data) {
           $(".get-consent-error").html("");
           fillContent.consentList(data, userId, null, null);
           loader();
           return true;
        }).fail(function(xhr) {
            //console.log("Problem retrieving data from server.");
            fillContent.consentList(null, userId, i18next.t("Problem retrieving data from server.") + "<br/>" + i18next.t("Error Status Code: ") + xhr.status + (xhr.status == 401 ? "<br/>" + i18next.t("Permission denied to access patient record"): ""), xhr.status);
            loader();
            var errorMessage = i18next.t("Server error occurred retrieving consent information.");
            if ($(".get-consent-error").length == 0) $(".default-error-message-container").append("<div class='get-consent-error error-message'>" + errorMessage + "</div>");
            else $(".get-consent-error").html(errorMessage)
            return false;
        });
    },
    "setConsent": function(userId, params, status, sync, callback) {
        if (userId && params) {
            var consented = this.hasConsent(userId, params["org"], status);
            if (!consented || params["testPatient"]) {
                params["user_id"] = userId;
                params["organization_id"] = params["org"];
                params["agreement_url"] =  params["agreementUrl"]
                params["staff_editable"] = (hasValue(params["staff_editable"])? params["staff_editable"] : false);
                params["include_in_reports"] =  (hasValue(params["include_in_reports"]) ? params["include_in_reports"] : false);
                params["send_reminders"] = (hasValue(params["send_reminders"]) ? params["send_reminders"] : false);

                $.ajax ({
                    type: "POST",
                    url: '/api/user/' + userId + '/consent',
                    contentType: "application/json; charset=utf-8",
                    cache: false,
                    dataType: 'json',
                    async: (sync? false: true),
                    data: JSON.stringify(params)
                }).done(function(data) {
                    //console.log("consent updated successfully.");
                    $(".set-consent-error").html("");
                    if (callback) callback(data);
                }).fail(function(xhr) {
                    //console.log("request to updated consent failed.");
                    //console.log(xhr.responseText)
                    if (callback) callback({"error": xhr.responseText});
                    var errorMessage = i18next.t("Server error occurred setting consent status.");
                    if ($(".set-consent-error").length == 0) $(".default-error-message-container").append("<div class='set-consent-error error-message'>" + errorMessage + "</div>");
                    else $(".set-consent-error").html(errorMessage);
                });
            };
        };
    },
    "setDefaultConsent": function(userId, orgId) {
        if (!hasValue(userId) && !hasValue(orgId)) return false;
        var stockConsentUrl = $("#stock_consent_url").val();
        var agreementUrl = "";
        if (hasValue(stockConsentUrl)) {
            agreementUrl = stockConsentUrl.replace("placeholder", encodeURIComponent($("#" + orgId + "_org").attr("data-parent-name")));
        };
        if (hasValue(agreementUrl)) {
            var params = CONSENT_ENUM["consented"];
            params.org = orgId;
            params.agreementUrl = agreementUrl;
            this.setConsent(userId, params, "default");
            //need to remove all other consents associated w un-selected org(s)
            setTimeout("tnthAjax.removeObsoleteConsent();", 100);
            if (typeof reloadConsentList != "undefined") reloadConsentList();
            $($("#consentContainer .error-message").get(0)).text("");
        } else {
            $($("#consentContainer .error-message").get(0)).text(i18next.t("Unable to set default consent agreement"));
        }
    },
    deleteConsent: function(userId, params) {
        if (userId && params) {
            var consented = this.getAllValidConsent(userId, params["org"]);
            //console.log("has consent: " + consented)
            if (consented) {
                //delete all consents for the org
                consented.forEach(function(orgId) {
                    if (hasValue(params["exclude"])) {
                        var arr = params["exclude"].split(",");
                        var found = false;
                        arr.forEach(function(o) {
                            if (!found) {
                                if (o == orgId) found = true;
                            };
                        });
                        if (found) return true;
                    };
                    $.ajax ({
                        type: "DELETE",
                        url: '/api/user/' + userId + '/consent',
                        contentType: "application/json; charset=utf-8",
                        async: false,
                        cache: false,
                        dataType: 'json',
                        data: JSON.stringify({"organization_id": parseInt(orgId)})
                    }).done(function(data) {
                        //console.log("consent deleted successfully.");
                        $(".delete-consent-error").html("");
                    }).fail(function(xhr) {
                        //console.log("request to delete consent failed.");
                        //console.log(xhr.responseText)
                        var errorMessage = i18next.t("Server error occurred removing consent.");
                        if ($(".delete-consent-error").length == 0) $(".default-error-message-container").append("<div class='delete-consent-error error-message'>" + errorMessage + "</div>");
                        else $(".delete-consent-error").html(errorMessage)
                    });
                });

            };
        };
    },
    getAllValidConsent: function(userId, orgId) {
        //console.log("in hasConsent: userId: " + userId + " parentOrg: " + parentOrg)
        if (!userId) return false;
        if (!orgId) return false;

        var consentedOrgIds = [];
        //console.log("in hasConsent: userId: " + userId + " parentOrg: " + parentOrg)
        $.ajax ({
            type: "GET",
            url: '/api/user/'+userId+"/consent",
            cache: false,
            async: false
        }).done(function(data) {
            if (data.consent_agreements) {
                var d = data["consent_agreements"];
                if (d.length > 0) {
                    d.forEach(function(item) {
                        //console.log("expired: " + item.expires + " dateDiff: " + tnthDates.getDateDiff(item.expires))
                        expired = item.expires ? tnthDates.getDateDiff(String(item.expires)) : 0;
                        if (!(item.deleted) && !(expired > 0)) {
                            if (orgId == "all") consentedOrgIds.push(item.organization_id);
                            else if (orgId == item.organization_id) consentedOrgIds.push(orgId);
                        };
                    });
                };
            };

        }).fail(function() {
            return false;
        });
        //console.log(consentedOrgIds)
        return consentedOrgIds;
    },

    /****** NOTE - this will return the latest updated consent entry *******/
    hasConsent: function(userId, orgId, filterStatus) {
        //console.log("in hasConsent: userId: " + userId + " orgId: " + orgId)
        if (!userId) return false;
        if (!orgId) return false;
        if (filterStatus == "default") return false;

        var consentedOrgIds = [], expired = 0, found = false, suspended = false;
        //console.log("in hasConsent: userId: " + userId + " parentOrg: " + parentOrg)
        $.ajax ({
            type: "GET",
            url: '/api/user/'+userId+"/consent",
            cache: false,
            async: false
        }).done(function(data) {
            if (data.consent_agreements) {
                var d = data["consent_agreements"];
                if (d.length > 0) {
                    d = d.sort(function(a,b){
                        return new Date(b.signed) - new Date(a.signed); //latest comes first
                    });
                    item = d[0];
                    expired = item.expires ? tnthDates.getDateDiff(String(item.expires)) : 0;
                    if (item.deleted) found = true;
                    if (expired > 0) found = true;
                    if (item.staff_editable && item.include_in_reports && !item.send_reminders) suspended = true;
                    if (!found) {
                        if (orgId == item.organization_id) {
                            //console.log("consented orgid: " + orgId)
                            switch(filterStatus) {
                                case "suspended":
                                    if (suspended) found = true;
                                    break;
                                case "purged":
                                    found = true;
                                    break;
                                case "consented":
                                    if (!suspended) {
                                        if (item.staff_editable && item.send_reminders && item.include_in_reports) found = true;
                                    };
                                    break;
                                default:
                                    found = true; //default is to return both suspended and consented entries
                            };
                            if (found) consentedOrgIds.push(orgId);

                        };
                    };
                }
            };

        }).fail(function() {
            return false;
         });
        //console.log(consentedOrgIds)
        return consentedOrgIds.length > 0 ? consentedOrgIds : null;
    },
    removeObsoleteConsent: function() {
        var userId = $("#fillOrgs").attr("userId");
        var co = [];
        $("#userOrgs input[name='organization']").each(function() {
            if ($(this).is(":checked")) {
                var po = OT.getElementParentOrg(this);
                co.push($(this).val());
                if (hasValue(po)) co.push(po);
            };
        });
        //exclude currently selected orgs
        tnthAjax.deleteConsent(userId, {org: "all", exclude: co.join(",")});
    },
    handleConsent: function(obj) {
        var self = this;
        $(obj).each(function() {
            var parentOrg = OT.getElementParentOrg(this);
            var orgId = $(this).val();
            var userId = $("#fillOrgs").attr("userId");
            if (!hasValue(userId)) userId = $("#userOrgs").attr("userId");

            var cto = (typeof CONSENT_WITH_TOP_LEVEL_ORG != "undefined") && CONSENT_WITH_TOP_LEVEL_ORG;
            if ($(this).prop("checked")){
                if ($(this).attr("id") !== "noOrgs") {
                    if (parentOrg) {
                        var agreementUrl = $("#" + parentOrg + "_agreement_url").val();
                        if (agreementUrl && agreementUrl != "") {
                            var params = CONSENT_ENUM["consented"];
                            params.org = cto ? parentOrg : orgId;
                            params.agreementUrl = agreementUrl;
                            setTimeout("tnthAjax.setConsent($('#fillOrgs').attr('userId')," + JSON.stringify(params) + ", 'all', true);", 0);
                            setTimeout("tnthAjax.removeObsoleteConsent();", 200);
                        } else {
                            if (cto) {
                                tnthAjax.setDefaultConsent(userId, parentOrg);
                            };
                        };
                    };

                } else {
                    var pOrg, prevOrg, currentOrg;
                    if (cto) {
                        var topLevelOrgs = OT.getTopLevelOrgs();
                        topLevelOrgs.forEach(function(i) {
                            if (i != orgId) setTimeout("tnthAjax.deleteConsent($('#fillOrgs').attr('userId')," + JSON.stringify({"org": i}) + ");", 0);
                        });

                    } else {
                        //delete all orgs
                        $("#userOrgs").find("input[name='organization']").each(function() {
                            setTimeout("tnthAjax.deleteConsent($('#fillOrgs').attr('userId')," + JSON.stringify({"org": $(this).val()}) + ");", 0);
                        });
                    };
                };
            } else {
                //delete only when all the child orgs from the parent org are unchecked as consent agreement is with the parent org
                if (cto) {
                    var childOrgs = $("#userOrgs div.org-container[data-parent-id='" + parentOrg + "']").find("input[name='organization']");
                    var allUnchecked = true;
                    childOrgs.each(function() {
                        if ($(this).prop("checked")) allUnchecked = false;
                    });
                    if (allUnchecked && childOrgs.length > 0) {
                        if (parentOrg != orgId) setTimeout("tnthAjax.deleteConsent($('#fillOrgs').attr('userId')," + JSON.stringify({"org": parentOrg}) + ");", 0);
                    };
                } else {
                    setTimeout("tnthAjax.deleteConsent($('#fillOrgs').attr('userId')," + JSON.stringify({"org": orgId}) + ");", 0);
                };
            };
        });
    },
    "getDemo": function(userId, noOverride, sync, callback) {
        $.ajax ({
            type: "GET",
            url: '/api/demographics/'+userId,
            async: (sync ? false: true),
            cache: false
        }).done(function(data) {
            if (!noOverride) {
                fillContent.race(data);
                fillContent.ethnicity(data);
                fillContent.indigenous(data);
                fillContent.orgs(data);
                fillContent.demo(data);
                fillContent.timezone(data);
                fillContent.subjectId(data);
                fillContent.siteId(data);
                fillContent.language(data);
            }
            $(".get-demo-error").html("");
            loader();
            if (callback) callback();
        }).fail(function() {
           // console.log("Problem retrieving data from server.");
            loader();
            if (callback) callback();
            var errorMessage = i18next.t("Server error occurred retrieving demographics information.");
            if ($(".get-demo-error").length == 0) $(".default-error-message-container").append("<div class='get-demo-error error-message'>" + errorMessage + "</div>");
            else $(".get-demo-error").html(errorMessage);
        });
    },
    "putDemo": function(userId,toSend,targetField, sync) {
        flo.showLoader(targetField);
        $.ajax ({
            type: "PUT",
            url: '/api/demographics/'+userId,
            contentType: "application/json; charset=utf-8",
            dataType: 'json',
            async: (sync ? false: true),
            data: JSON.stringify(toSend)
        }).done(function(data) {
            //console.log("done");
            //console.log(data);
            $(".put-demo-error").html("");
            flo.showUpdate(targetField);
            fillViews.demo();
            fillViews.detail();
            fillViews.org();
        }).fail(function() {
            var errorMessage = i18next.t("Server error occurred setting demographics information.");
            if ($(".put-demo-error").length == 0) $(".default-error-message-container").append("<div class='put-demo-error error-message'>" + errorMessage + "</div>");
            else $(".put-demo-error").html(errorMessage);
            flo.showError(targetField);
        });
    },
    "getDob": function(userId) {
        $.ajax ({
            type: "GET",
            url: '/api/demographics/'+userId
        }).done(function(data) {
            fillContent.dob(data);
            //console.log(data)
            loader();
        }).fail(function() {
           // console.log("Problem retrieving data from server.");
            loader();
        });
    },
    "getName": function(userId) {
        $.ajax ({
            type: "GET",
            url: '/api/demographics/'+userId
        }).done(function(data) {
            fillContent.name(data);
            loader();
        }).fail(function() {
            loader();
        });
    },
    "getLocale": function(userId) {
        $.ajax ({
                type: "GET",
                url: '/api/demographics/'+userId,
                cache: false
        }).done(function(data) {
            if (data && data.communication) {
                data.communication.forEach(function(item, index) {
                    if (item.language) {
                        locale = item["language"]["coding"][0].code;
                        $("#locale").find("option").each(function() {
                            $(this).removeAttr("selected");
                        });
                        $("#locale").find("option[value='" + locale + "']").attr("selected", "selected");
                        $("#locale").val(locale);
                        fillViews.locale();
                    };
                });
                $(".get-locale-error").html("");
            };

        }).fail(function() {
            var errorMessage = i18next.t("Server error occurred retrieving locale information.");
            if ($(".get-locale-error").length == 0) $(".default-error-message-container").append("<div class='get-locale-error error-message'>" + errorMessage + "</div>");
            else $(".get-locale-error").html(errorMessage);
        });
    },
    "hasTreatment": function(data) {
        var found = false;
        if (data && data.entry && data.entry.length > 0) {
            // sort from newest to oldest based on lsat updated date
            data.entry = data.entry.sort(function(a,b){
                return new Date(b.resource.meta.lastUpdated) - new Date(a.resource.meta.lastUpdated);
            });
            var found = false;
            (data.entry).forEach(function(item) {
                //console.log(item.resource.code.coding[0].code +  " " + item.resource.performedDateTime)
                if (!found) {
                    var resourceItemCode = item.resource.code.coding[0].code;
                    var system = item.resource.code.coding[0].system;
                    var procId = item.resource.id;

                   // console.log(resourceItemCode)
                   if ((resourceItemCode == CANCER_TREATMENT_CODE && (system == SNOMED_SYS_URL)) || (resourceItemCode == NONE_TREATMENT_CODE && (system == CLINICAL_SYS_URL))) {
                        found = {"code": resourceItemCode, "id": procId};
                    }

                };
            });
        };

        return found;
    },
    "getTreatment": function (userId) {
        if (!userId) return false;
        $.ajax ({
            type: "GET",
            url: '/api/patient/'+userId+'/procedure',
            cache: false
        }).done(function(data) {
            fillContent.treatment(data);
        }).fail(function() {
           // console.log("Problem retrieving data from server.");
           $("#userProcedures").html("<span class='error-message'>" + i18next.t("Error retrieving data from server") + "</span>");
        });
    },
    "postTreatment": function(userId, started, treatmentDate, targetField) {
        if (!userId) return false;
        tnthAjax.deleteTreatment(userId, targetField);
        var code = NONE_TREATMENT_CODE;
        var display = "None";
        var system = CLINICAL_SYS_URL;

        if (started) {
            code = CANCER_TREATMENT_CODE;
            display = "Procedure on prostate";
            system = SNOMED_SYS_URL;

        };

        if (!hasValue(treatmentDate)) {
            var date = new Date();
            //in yyyy-mm-dd format
            treatmentDate = date.getFullYear() + "-" + (date.getMonth() + 1) + "-" + date.getDate();
        };

        var procID = [{ "code": code, "display": display, "system": system }];
        var procArray = {};

        procArray["resourceType"] = "Procedure";
        procArray["subject"] = {"reference": "Patient/" + userId};
        procArray["code"] = {"coding": procID};
        procArray["performedDateTime"] = treatmentDate ? treatmentDate: "";

        tnthAjax.postProc(userId, procArray, targetField);
    },
    deleteTreatment: function(userId, targetField) {
        var self = this;
        $.ajax ({
            type: "GET",
            url: '/api/patient/'+userId+'/procedure',
            async: false
        }).done(function(data) {
            var treatmentData = self.hasTreatment(data);
            if (treatmentData) {
                if (treatmentData.code == CANCER_TREATMENT_CODE) {
                    tnthAjax.deleteProc(treatmentData.id, targetField, true);
                } else {
                    tnthAjax.deleteProc(treatmentData.id, targetField, true);
                };
            };
        }).fail(function() {
           // console.log("Problem retrieving data from server.");
        });
    },
    "getProc": function(userId,newEntry) {
        $.ajax ({
            type: "GET",
            url: '/api/patient/'+userId+'/procedure',
            cache: false
        }).done(function(data) {
            $("#eventListLoad").hide();
            fillContent.proceduresContent(data,newEntry);
        }).fail(function() {
           // console.log("Problem retrieving data from server.");
        });
    },
    "postProc": function(userId,toSend, targetField) {
        flo.showLoader(targetField);
        $.ajax ({
            type: "POST",
            url: '/api/procedure',
            contentType: "application/json; charset=utf-8",
            dataType: 'json',
            data: JSON.stringify(toSend)
        }).done(function(data) {
            flo.showUpdate(targetField);
            $(".get-procs-error").html("");
        }).fail(function() {
           // console.log("Problem updating procedure on server.");
           var errorMessage = i18next.t("Server error occurred saving procedure/treatment information.");
            if ($(".get-procs-error").length == 0) $("#userProcuedures").append("<div class='get-procs-error error-message'>" + errorMessage + "</div>");
            else $(".get-procs-error").html(errorMessage);
            flo.showError(targetField);
        });
    },
    "deleteProc": function(procedureId, targetField, sync) {
        flo.showLoader(targetField);
        $.ajax ({
            type: "DELETE",
            url: '/api/procedure/'+procedureId,
            contentType: "application/json; charset=utf-8",
            async: (sync ? false: true)
        }).done(function(data) {
            flo.showUpdate(targetField);
            $(".del-procs-error").html("");
        }).fail(function() {
            // console.log("Problem deleting procedure on server.");
            var errorMessage = i18next.t("Server error occurred removing procedure/treatment information.");
            if ($(".del-procs-error").length == 0) $("#userProcuedures").append("<div class='del-procs-error error-message'>" + errorMessage + "</div>");
            else $(".del-procs-error").html(errorMessage);
            flo.showError(targetField);
        });
    },
    "getRoleList": function(callback) {
        $.ajax({
            type: "GET",
            url: "/api/roles"
        }).done(function(data) {
            fillContent.roleList(data);
            if (callback) callback();
        }).fail(function() {
            $(".get-roles-error").html(i18next.t("Server error occurred retrieving roles information."));
        });
    },
    "getRoles": function(userId,isProfile) {
        var self = this;
        $.ajax ({
            type: "GET",
            url: '/api/user/'+userId+'/roles',
            cache: false
        }).done(function(data) {
            //self.getRoleList();
            $(".get-roles-error").html("");
            fillContent.roles(data,isProfile);
        }).fail(function() {
           // console.log("Problem retrieving data from server.");
           var errorMessage = i18next.t("Server error occurred retrieving user role information.");
           if ($(".get-roles-error").length == 0) $(".default-error-message-container").append("<div class='get-roles-error error-message'>" + errorMessage + "</div>");
           else $(".get-roles-error").html(errorMessage);
        });
    },
    "putRoles": function(userId,toSend, targetField) {
        flo.showLoader(targetField);
        $.ajax ({
            type: "PUT",
            url: '/api/user/'+userId+'/roles',
            contentType: "application/json; charset=utf-8",
            dataType: 'json',
            data: JSON.stringify(toSend)
        }).done(function(data) {
            flo.showUpdate(targetField);
            $(".put-roles-error").html("");
        }).fail(function(jhr) {
            flo.showError(targetField);
            var errorMessage = i18next.t("Server error occurred setting user role information.");
           if ($(".put-roles-error").length == 0) $(".default-error-message-container").append("<div class='put-roles-error error-message'>" + errorMessage + "</div>");
           else $(".put-roles-error").html(errorMessage);
           //console.log(jhr.responseText);
        });
    },
    "deleteRoles": function(userId,toSend) {
        $.ajax ({
            type: "DELETE",
            url: '/api/user/'+userId+'/roles',
            contentType: "application/json; charset=utf-8",
            dataType: 'json',
            data: JSON.stringify(toSend)
        }).done(function(data) {
            $(".delete-roles-error").html("");
        }).fail(function() {
           // console.log("Problem updating role on server.");
           var errorMessage = i18next.t("Server error occurred deleting user role.");
           if ($(".delete-roles-error").length == 0) $(".default-error-message-container").append("<div class='delete-roles-error error-message'>" + errorMessage + "</div>");
           else $(".delete-roles-error").html(errorMessage);

        });
    },
    "getClinical": function(userId) {
        $.ajax ({
            type: "GET",
            url: '/api/patient/'+userId+'/clinical'
        }).done(function(data) {
            $(".get-clinical-error").html("");
            fillContent.clinical(data);
        }).fail(function() {
            var errorMessage = i18next.t("Server error occurred retrieving clinical data.");
           if ($(".get-clinical-error").length == 0) $(".default-error-message-container").append("<div class='get-clinical-error error-message'>" + errorMessage + "</div>");
           else $(".get-clinical-error").html(errorMessage);
        });
    },
    "putClinical": function(userId, toCall, toSend, targetField, status) {
        flo.showLoader(targetField);
        $.ajax ({
            type: "POST",
            url: '/api/patient/'+userId+'/clinical/'+toCall,
            contentType: "application/json; charset=utf-8",
            dataType: 'json',
            data: JSON.stringify({value: toSend})
        }).done(function() {
            $(".put-clinical-error").html("");
            flo.showUpdate(targetField);
            fillViews.clinical();
        }).fail(function() {
            //alert("There was a problem saving your answers. Please try again.");
            var errorMessage = i18next.t("Server error occurred updating clinical data.");
            if ($(".put-clinical-error").length == 0) $(".default-error-message-container").append("<div class='put-clinical-error error-message'>" + errorMessage + "</div>");
            else $(".put-clinical-error").html(errorMessage);
            flo.showError(targetField);
            fillViews.clinical();
        });
    },
    "getObservationId": function(userId, code) {
        if (!hasValue(userId) && !hasValue(code)) return false;
        var obId = "", _code="";
        $.ajax ({
            type: "GET",
            url: '/api/patient/'+userId+'/clinical',
            cache: false,
            async: false
        }).done(function(data) {
            if (data && data.entry) {
                (data.entry).forEach(function(item) {
                    if (!hasValue(obId)) {
                        _code = item.content.code.coding[0].code;
                        if (_code == code) obId = item.content.id;
                    };
                });
            }

        }).fail(function() {
        });
        return obId;
    },
    "postClinical": function(userId, toCall, toSend, status, targetField, params) {
        flo.showLoader(targetField);
        if (!userId) return false;
        if (!params) params = {};
        var code = "";
        var display = "";
        switch(toCall) {
            case "biopsy":
                code = "111";
                display = "biopsy";
                break;
            case "pca_diag":
                code = "121";
                display = "PCa diagnosis";
                break;
            case "pca_localized":
                code = "141";
                display = "PCa localized diagnosis";
        };
        if (!hasValue(code)) return false;
        var system = CLINICAL_SYS_URL;
        var method = "POST";
        var url = '/api/patient/'+userId+'/clinical';
        var obsCode = [{ "code": code, "display": display, "system": system }];
        var obsArray = {};
        obsArray["resourceType"] = "Observation";
        obsArray["code"] = {"coding": obsCode};
        obsArray["issued"] = params.issuedDate ? params.issuedDate: "";
        obsArray["status"] = status ? status: "";
        obsArray["valueQuantity"] = {"units":"boolean", "value": toSend};
        if (params.performer) obsArray["performer"] = params.performer;
        var obsId = tnthAjax.getObservationId(userId, code);
        if (hasValue(obsId)) {
            method = "PUT";
            url = url + "/" + obsId;
        };
        $.ajax ({
            type: method,
            url: url,
            contentType: "application/json; charset=utf-8",
            dataType: 'json',
            cache: false,
            data: JSON.stringify(obsArray)
        }).done(function() {
            $(".post-clinical-error").html("");
            flo.showUpdate(targetField);
            fillViews.clinical();
        }).fail(function() {
            //alert("There was a problem saving your answers. Please try again.");
            var errorMessage = i18next.t("Server error occurred updating clinical data.");
            if ($(".post-clinical-error").length == 0) $(".default-error-message-container").append("<div class='post-clinical-error error-message'>" + errorMessage + "</div>");
            else $(".post-clinical-error").html(errorMessage);
            flo.showError(targetField);
            fillViews.clinical();
        });
    },
    "getTermsUrl": function(sync, callback) {
        $.ajax ({
            type: "GET",
            url: '/api/tou',
            async: (sync? false: true)
        }).done(function(data) {
            $(".get-tou-error").html("");
            if (data.url) {
                $("#termsURL").attr("data-url", data.url);
                $("#topTerms .general-tou").each(function() {
                    $(this).attr("data-url", data.url);
                });
                if (callback) callback({"url": data.url});
            } else {
                if (callback) callback({"error": i18next.t("no url returned")});
            }
            //fillContent.terms(data);
        }).fail(function() {
           var errorMessage = i18next.t("Server error occurred retrieving tou url.");
           if ($(".get-tou-error").length == 0) $(".default-error-message-container").append("<div class='get-tou-error error-message'>" + errorMessage + "</div>");
           else $(".get-tou-error").html(errorMessage);
           if (callback) callback({"error": i18next.t("Server error")});
        });
    },
    /*
     *  return instruments list by organization(s)
     */
    "getInstrumentsList": function(sync, callback) {
        $.ajax({
            type: "GET",
            url: "api/questionnaire_bank",
            async: (sync?false:true)
        }).done(function(data){
            if (data && data.entry) {
                if ((data.entry).length === 0) {
                    if (callback) callback({"error": i18next.t("no data returned")});
                } else {
                    var qList = {};
                    (data.entry).forEach(function(item) {
                        if (item.organization) {
                            var orgID = (item.organization.reference).split("/")[2];
                            /*
                             * don't assign orgID to object if it was already present
                             */
                            if (!qList[orgID]) qList[orgID] = [];
                            if (item.questionnaires) {
                                (item.questionnaires).forEach(function(q) {
                                    /*
                                     * add instrument name to instruments array for the org
                                     * will not add if it is already in the array
                                     * NOTE: inArray returns -1 if the item is NOT in the array
                                     */
                                    if ($.inArray(q.questionnaire.display, qList[orgID]) == -1){
                                        qList[orgID].push(q.questionnaire.display);
                                    };
                                });
                            };
                        };
                    });
                    if (callback) callback(qList);
                };
            } else {
                if (callback) callback({"error": i18next.t("no data returned")});
            };

        }).fail(function() {
            if (callback) callback({"error": i18next.t("error retrieving instruments list")});
        });
    },
    "getTerms": function(userId, type, sync, callback) {
        $.ajax ({
            type: "GET",
            url: '/api/user/'+userId+'/tou'+(hasValue(type)?("/"+type):""),
            cache: false,
            async: (sync?false:true)
        }).done(function(data) {
            $(".get-tou-error").html("");
            fillContent.terms(data);
            if (callback) callback(data);
        }).fail(function() {
           var errorMessage = i18next.t("Server error occurred retrieving tou data.");
           if ($(".get-tou-error").length == 0) $(".default-error-message-container").append("<div class='get-tou-error error-message'>" + errorMessage + "</div>");
           else $(".get-tou-error").html(errorMessage);
           if (callback) callback({"error": errorMessage})
        });
    },
    "postTermsByUser": function(userId, toSend) {
        ///user/<user_id>/tou/accepted
        $.ajax ({
            type: "POST",
            url: '/api/user/' + userId + '/tou/accepted',
            contentType: "application/json; charset=utf-8",
            dataType: 'json',
            data: JSON.stringify(toSend)
        }).done(function() {
           // console.log('terms stored');
           $(".post-tou-error").html("");
        }).fail(function() {
            //alert("There was a problem saving your answers. Please try again.");
            var errorMessage = i18next.t("Server error occurred saving terms of use information.");
            if ($(".post-tou-error").length == 0) $(".default-error-message-container").append("<div class='post-tou-error error-message'>" + errorMessage + "</div>");
            else $(".post-tou-error").html(errorMessage);
        });
    },
    "postTerms": function(toSend) {
        $.ajax ({
            type: "POST",
            url: '/api/tou/accepted',
            contentType: "application/json; charset=utf-8",
            dataType: 'json',
            data: JSON.stringify(toSend)
        }).done(function() {
           // console.log('terms stored');
           $(".post-tou-error").html("");
        }).fail(function() {
            //alert("There was a problem saving your answers. Please try again.");
            var errorMessage = i18next.t("Server error occurred saving terms of use information.");
            if ($(".post-tou-error").length == 0) $(".default-error-message-container").append("<div class='post-tou-error error-message'>" + errorMessage + "</div>");
            else $(".post-tou-error").html(errorMessage);
        });
    }
};

function getIEVersion() {
    var match = navigator.userAgent.match(/(?:MSIE |Trident\/.*; rv:)(\d+)/);
    return match ? parseInt(match[1]) : undefined;
};

function newHttpRequest(url,callBack, noCache)
{
    attempts++;
    var xmlhttp;
    if (window.XDomainRequest)
    {
        xmlhttp=new XDomainRequest();
        xmlhttp.onload = function(){callBack(xmlhttp.responseText)};
    } else if (window.XMLHttpRequest) xmlhttp=new XMLHttpRequest();
    else xmlhttp=new ActiveXObject("Microsoft.XMLHTTP");
    xmlhttp.onreadystatechange=function()
    {
        if (xmlhttp.readyState==4) {
            if (xmlhttp.status==200) {
                if (callBack) callBack(xmlhttp.responseText);
            } else {
                if (attempts < 3) setTimeout ( function(){ newHttpRequest(url,callBack, noCache); }, 3000 );
                else loader();
            };
        };
    };
    if (noCache) url = url + ((/\?/).test(url) ? "&" : "?") + (new Date()).getTime();
    xmlhttp.open("GET",url,true);
    xmlhttp.send();
};

var attempts = 0;

funcWrapper = function() {
    attempts++;
    $.ajax({
        url: PORTAL_NAV_PAGE,
        type:'GET',
        contentType:'text/plain',
        timeout: 5000,
        cache: (getIEVersion() ? false : true)
    }, 'html')
    .done(function(data) {
        embed_page(data);
        //showSearch();
    })
    .fail(function(jqXHR, textStatus, errorThrown) {
      //  console.log("Error loading nav elements from " + PORTAL_HOSTNAME);
        if (attempts < 3) {
            setTimeout ( function(){ funcWrapper( ) }, 3000 );
        } else loader();
    })
    .always(function() {
        loader();
        attempts = 0;
    });
};

$(document).ready(function() {

    if (typeof PORTAL_NAV_PAGE != 'undefined') {

        loader(true);

        var isIE = getIEVersion();
        if (isIE) {
            newHttpRequest(PORTAL_NAV_PAGE, embed_page, true);
        } else {
            funcWrapper();
        };
    } else loader();

    // Reveal footer after load to avoid any flashes will above content loads
    setTimeout('$("#homeFooter").show();', 100);

    tnthAjax.beforeSend();

    __NOT_PROVIDED_TEXT = i18next.t("not provided");

    //setTimeout('LRKeyEvent();', 1500);
    // To validate a form, add class to <form> and validate by ID.
    $('form.to-validate').validator({
        custom: {
            birthday: function($el) {
                var m = parseInt($("#month").val());
                var d = parseInt($("#date").val());
                var y = parseInt($("#year").val());
                // If all three have been entered, run check
                var goodDate = true;
                var errorMsg = "";
                // If NaN then the values haven't been entered yet, so we
                // validate as true until other fields are entered
                if (isNaN(y) || (isNaN(d) && isNaN(y))) {
                    $("#errorbirthday").html(i18next.t('All fields must be complete.')).hide();
                    goodDate = false;
                } else if (isNaN(d)) {
                    errorMsg = i18next.t("Please enter a valid date.");
                } else if (isNaN(m)) {
                    errorMsg += (hasValue(errorMsg)?"<br/>": "") + i18next.t("Please enter a valid month.");
                } else if (isNaN(y)) {
                    errorMsg += (hasValue(errorMsg)?"<br/>": "") + i18next.t("Please enter a valid year.");
                };

                if (hasValue(errorMsg)) {
                    $("#errorbirthday").html(errorMsg).show();
                    $("#birthday").val("");
                    goodDate = false;
                }
                //}
                //console.log("good Date: " + goodDate + " errorMessage; " + errorMsg)
                if (goodDate) {
                    $("#errorbirthday").html("").hide();
                };

                return goodDate;
            },
            customemail: function($el) {
                var emailVal = $.trim($el.val());
                if (emailVal == "") {
                    return false;
                }
                var emailReg = /^(([^<>()[\]\\.,;:\s@\"]+(\.[^<>()[\]\\.,;:\s@\"]+)*)|(\".+\"))@((\[[0-9]{1,3}\.[0-9]{1,3}\.[0-9]{1,3}\.[0-9]{1,3}\])|(([a-zA-Z\-0-9]+\.)+[a-zA-Z]{2,}))$/;
                // Add user_id to api call (used on patient_profile page so that staff can edit)
                var addUserId = "";
                if (typeof(patientId) !== "undefined") {
                    addUserId = "&user_id="+patientId;
                } else if (hasValue($el.attr("data-user-id"))) {
                    addUserId = "&user_id="+ $el.attr("data-user-id")
                }
                // If this is a valid address, then use unique_email to check whether it's already in use
                if (emailReg.test(emailVal)) {
                    $.ajax ({
                        type: "GET",
                        //url: '/api/unique_email?email='+encodeURIComponent($el.val())+addUserId
                        url: '/api/unique_email?email='+encodeURIComponent(emailVal)+addUserId
                    }).done(function(data) {
                        if (data.unique) {
                            $("#erroremail").html('').parents(".form-group").removeClass('has-error');
                            if ($el.attr("data-update-on-validated") == "true" && $el.attr("data-user-id")) {
                                assembleContent.demo($el.attr("data-user-id"),true, $el);
                            };
                        } else {
                            $("#erroremail").html(i18next.t("This e-mail address is already in use. Please enter a different address.")).parents(".form-group").addClass('has-error');
                        }
                    }).fail(function() {
                        console.log(i18next.t("Problem retrieving data from server."));
                    });
                }
                return emailReg.test(emailVal);
            },
            htmltags: function($el) {
                var invalid = containHtmlTags($el.val());
                if (invalid) $("#error" + $el.attr("id")).html("Invalid characters in text.");
                else $("#error" + $el.attr("id")).html("");
                return !invalid;
            }
        },
        errors: {
            htmltags: i18next.t("Please remove invalid characters and try again."),
            birthday: i18next.t("Sorry, this isn't a valid date. Please try again."),
            customemail: i18next.t("This isn't a valid e-mail address, please double-check.")
        },
        disable: false
    }).off('input.bs.validator change.bs.validator'); // Only check on blur (turn off input)   to turn off change - change.bs.validator

});

var tnthDates = {
    /** validateDateInputFields  check whether the date is a sensible date in month, day and year fields.
     ** params: month, day and year values and error field ID
     ** NOTE this can replace the custom validation check; hook this up to the onchange/blur event of birthday field
     ** work better in conjunction with HTML5 native validation check on the field e.g. required, pattern match  ***/
    "validateDateInputFields": function(m, d, y, errorFieldId) {
        if (hasValue(m) && hasValue(d) && hasValue(y)) {

            var m = parseInt(m);
            var d = parseInt(d);
            var y = parseInt(y);
            var errorField = $("#" + errorFieldId);

            if (!(isNaN(m)) && !(isNaN(d)) && !(isNaN(y))) {
                var today = new Date();
                // Check to see if this is a real date
                var date = new Date(y,m-1,d);
                if (!(date.getFullYear() == y && (date.getMonth() + 1) == m && date.getDate() == d)) {
                    errorField.html(i18next.t("Invalid date. Please try again.")).show();
                    return false;
                }
                else if (date.setHours(0,0,0,0) >= today.setHours(0,0,0,0)) {
                    errorField.html(i18next.t("Date must not be in the future. Please try again.")).show();
                    return false; //shouldn't be in the future
                }
                else if (y < 1900) {
                    errorField.html(i18next.t("Date must not be before 1900. Please try again.")).show();
                    return false;
                };

                errorField.html("").hide();

                return true;

            } else return false;

        } else {
            return false;
        };
    },
    /***
     * changeFormat - changes date format, particularly for submitting to server
     * @param currentDate - date to change
     * @param reverse - use to switch from yyyy-mm-dd to dd/mm/yyyy
     * @param shorten - removes padding from zeroes (only in reverse)
     * @returns - a date as a string
     *
     * Examples:
     * changeFormat("29/04/2016") returns "2016-04-29T07:00:00", converts according to getTimezoneOffset
     * changeFormat("2016-04-29",true) returns "29/04/2016"
     * changeFormat("2016-04-29",true,true) returns "29/04/2016"
     ***/
    "changeFormat": function(currentDate,reverse,shorten) {
        if (currentDate == null || currentDate == "") {
            return null;
        }
        var yearToPass, convertDate, dateFormatArray;
        if (reverse) {
            dateFormatArray = currentDate.split("-");
            if (!dateFormatArray || (dateFormatArray.length == 0)) return null;
            yearToPass = dateFormatArray[0];
            if (shorten) {
                dateFormatArray[1] = dateFormatArray[1].replace(/^0+/, '');
                dateFormatArray[2] = dateFormatArray[2].replace(/^0+/, '');
            }
            convertDate = dateFormatArray[2]+"/"+dateFormatArray[1]+"/"+yearToPass;
        } else {
            dateFormatArray = currentDate.split("/");
            if (!dateFormatArray || (dateFormatArray.length == 0)) return null;
            // If patient manuals enters two digit year, then add 19 or 20 to year.
            // TODO - this is susceptible to Y2K for 2100s. Be better to force
            // user to type 4 digits.
            var currentTime = new Date();
            if (dateFormatArray[2].length == 2) {
                var shortYear = currentTime.getFullYear().toString().substr(2,2);
                if (dateFormatArray[2] > shortYear) {
                    yearToPass = '19'+dateFormatArray[2];
                } else {
                    yearToPass = '20'+dateFormatArray[2];
                }
            } else {
                yearToPass = dateFormatArray[2];
            }
            convertDate = yearToPass+"-"+dateFormatArray[1]+"-"+dateFormatArray[0]
            // add T according to timezone
            var tzOffset = currentTime.getTimezoneOffset();//minutes
            tzOffset /= 60;//hours
            if (tzOffset < 10) tzOffset = "0" + tzOffset;
            convertDate += "T" + tzOffset + ":00:00";
        }
        return convertDate
    },
    /**
     * Simply swaps:
     *      a/b/cdef to b/a/cdef
     *      (single & double digit permutations accepted...)
     *      ab/cd/efgh to cd/ab/efgh
     * Does not check for valid dates on input or output!
     * @param currentDate string eg 7/4/1976
     * @returns string eg 4/7/1976
     */
    "swap_mm_dd": function(currentDate) {
        var splitDate = currentDate.split('/');
        return splitDate[1] + '/' + splitDate[0] + '/' + splitDate[2];
    },
     /**
     * Convert month string to numeric
     *
     */

     "convertMonthNumeric": function(month) {
        if (!hasValue(month)) return "";
        else {
             month_map = {
                "jan":1,
                "feb":2,
                "mar":3,
                "apr":4,
                "may":5,
                "jun":6,
                "jul":7,
                "aug":8,
                "sep":9,
                "oct":10,
                "nov":11,
                "dec":12,
            };
            var m = month_map[month.toLowerCase()];
            return hasValue(m) ? m : "";
        };
     },
    /**
     * Convert month string to text
     *
     */
     "convertMonthString": function(month) {
        if (!hasValue(month)) return "";
        else {
            numeric_month_map = {
                1:"Jan",
                2:"Feb",
                3:"Mar",
                4:"Apr",
                5:"May",
                6:"Jun",
                7:"Jul",
                8:"Aug",
                9:"Sep",
                10:"Oct",
                11:"Nov",
                12:"Dec"
            };
            var m = numeric_month_map[parseInt(month)];
            return hasValue(m)? m : "";
        };
     },
     "isDate": function(obj) {
        return  Object.prototype.toString.call(obj) === '[object Date]' && !isNaN(obj.getTime());
     },
     "displayDateString": function(m, d, y) {
        var s = "";
        if (hasValue(d)) s = parseInt(d);
        if (hasValue(m)) s += (hasValue(s) ? " ": "") + this.convertMonthString(m);
        if (hasValue(y)) s += (hasValue(s) ? " ": "") + y;
        return s;
     },
    /***
     * parseDate - Fancier function for changing javascript date yyyy-mm-dd (with optional time) to a dd/mm/yyyy (optional time) format. Used with mPOWEr
     * @param date - the date to be converted
     * @param noReplace - prevent replacing any spaces with "T" to get in proper javascript format. 2016-02-24 15:28:09-0800 becomes 2016-02-24T15:28:09-0800
     * @param padZero - if true, will add padded zero to month and date
     * @param keepTime - if true, will output the time as part of the date
     * @param blankText - pass a value to display if date is null
     * @returns date as a string with optional time
     *
     * parseDate("2016-02-24T15:28:09-0800",true,false,true) returns "24/2/2016 3:28pm"
     */
    "parseDate": function(date,noReplace,padZero,keepTime,blankText) {
        if(date == null) {
            if (blankText) {
                return blankText;
            } else {
                return "";
            }
        }
        // Put date in proper javascript format
        if (noReplace == null) {
            date = date.replace(" ", "T");
        }
        // Need to reformat dates b/c of date format issues in Safari (and others?)
        // http://stackoverflow.com/questions/6427204/date-parsing-in-javascript-is-different-between-safari-and-chrome
        var a = date.split(/[^0-9]/);
        var toConvert;
        if (a[3]) {
            toConvert=new Date (a[0],a[1]-1,a[2],a[3],a[4],a[5]);
        } else {
            toConvert=new Date (a[0],a[1]-1,a[2]);
        }

        // Switch date to mm/dd/yyyy
        //var toConvert = new Date(Date.parse(date));
        var month = toConvert.getMonth() + 1;
        var day = toConvert.getDate();
        if (padZero) {
            if (month <= 9)
                month = '0' + month;
            if (day <= 9)
                day = '0' + day;
        }
        if (keepTime) {
            var amPm = "am";
            var hour = a[3];
            if (a[3] > 11) {
                amPm = "pm";
                if (a[3] > 12) {
                    hour = (a[3]-12);
                }
            }
            return day + "/" + month + "/" + toConvert.getFullYear()+" "+hour+":"+a[4]+amPm;
        } else {
            return day + "/" + month + "/" + toConvert.getFullYear();
        }
    },
    /***
     * parseForSorting - changes date to a YYYYMMDDHHMMSS string for sorting (note that this is a string rather than a number)
     * @param date - the date to be converted
     * @param noReplace - prevent replacing any spaces with "T" to get in proper javascript format. 2016-02-24 15:28:09-0800 becomes 2016-02-24T15:28:09-0800. Adding T indicates UTC time
     * @returns date as a string used by system for sorting
     *
     * parseDate("2016-02-24T15:28:09-0800",true) returns "201600224152809"
     */
    "parseForSorting": function(date,noReplace) {
        if (date == null) {
            return ""
        }
        // Put date in proper javascript format
        if (noReplace == null) {
            date = date.replace(" ", "T");
        }
        // Need to reformat dates b/c of date format issues in Safari (and others?)
        // http://stackoverflow.com/questions/6427204/date-parsing-in-javascript-is-different-between-safari-and-chrome
        var a = date.split(/[^0-9]/);
        var toConvert=new Date (a[0],a[1]-1,a[2],a[3],a[4],a[5]);
        // Switch date to mm/dd/yyyy
        //var toConvert = new Date(Date.parse(date));
        var month = toConvert.getMonth() + 1;
        var day = toConvert.getDate();
        if (month <= 9)
            month = '0' + month;
        if (day <= 9)
            day = '0' + day;
        return toConvert.getFullYear() + month + day + a[3] + a[4] + a[5]

    },
    /***
     * spellDate - spells out date in a format based on language/local. Currently not in use.
     * @param passDate - date to use. If empty, defaults to today.
     * @param ymdFormat - false by default. false = dd/mm/yyyy. true = yyyy-mm-dd
     * @returns spelled out date, localized
     */
    "spellDate": function(passDate,ymdFormat) {
        var todayDate = new Date();
        if (passDate) {
            // ymdFormat is true, we are assuming it's being received as YYYY-MM-DD
            if (ymdFormat) {
                todayDate = passDate.split("-");
                todayDate = new Date(todayDate[2], todayDate[0] - 1, todayDate[1])
            } else {
                // Otherwide dd/mm/yyyy
                todayDate = passDate.split("/");
                todayDate = new Date(todayDate[2], todayDate[1] - 1, todayDate[0])
            }
        }
        var returnDate;
        var monthNames = ["January", "February", "March", "April", "May", "June",
            "July", "August", "September", "October", "November", "December"
        ]
        // If user's language is Spanish then use dd/mm/yyyy format and changes words
        if (userSetLang !== undefined && userSetLang == 'es_MX') {
            monthNames = ["enero","febrero","marzo","abril","mayo","junio","julio", "agosto","septiembre","octubre","noviembre","diciembre"];
            returnDate = ('0' + todayDate.getDate()).slice(-2)+" de "+monthNames[todayDate.getMonth()]+" de "+todayDate.getFullYear()
        } else if(userSetLang !== undefined && userSetLang == "en_AU") {
            returnDate = ('0' + todayDate.getDate()).slice(-2)+" "+monthNames[todayDate.getMonth()]+" "+todayDate.getFullYear()
        } else {
            returnDate = monthNames[todayDate.getMonth()]+" "+('0' + todayDate.getDate()).slice(-2)+", "+todayDate.getFullYear()
        }
        return returnDate
    },
    /***
     * Calculates number of days between two dates. Used in mPOWEr for surgery/discharge
     * @param startDate - required. Assumes YYYY-MM-DD. This is typically the date of surgery or discharge
     * @param dateToCalc - optional. If empty, then assumes today's date
     * @returns number of days
     */
    "getDateDiff": function(startDate,dateToCalc) {
        var a = startDate.split(/[^0-9]/);
        var dateTime = new Date(a[0], a[1]-1, a[2]).getTime();
        var d;
        if (dateToCalc) {
            var c = dateToCalc.split(/[^0-9]/);
            d = new Date(c[0], c[1]-1, c[2]).getTime()
        } else {
            // If no baseDate, then use today to find the number of days between dateToCalc and today
            d = new Date().getTime()
        }
        // Round down to floor so we don't add an extra day if session is 12+ hours into the day
        return Math.floor((d - dateTime) / (1000 * 60 * 60 * 24))
    },
    "getAge": function (birthDate, otherDate) {
        birthDate = new Date(birthDate);
        // Use today's date to calc, unless otherwise specified
        var secondDate = new Date();
        if (otherDate) {
            secondDate = new Date(otherDate);
        }
        var years = (secondDate.getFullYear() - birthDate.getFullYear());

        if (secondDate.getMonth() < birthDate.getMonth() ||
            secondDate.getMonth() == birthDate.getMonth() && secondDate.getDate() < birthDate.getDate()) {
            years--;
        }
        return years;
    },
    /***
     * Simple function to add "days" label to a number of days. Not localized, used for mPOWEr
     * @param dateVal - required. Often derived via getDateDiff
     * @returns {string}
     */
    "addDays": function(dateVal) {
        var toReturn = "N/A";
        if (dateVal && typeof dateVal != undefined) {
            if (dateVal == 1) {
                toReturn = "1 day";
            } else if (dateVal < 0) {
                toReturn = "--";
            } else {
                toReturn = dateVal + " days";
            }
        } else if (dateVal === 0) {
            toReturn = "Today";
        }
        return toReturn
    },
    "isValidDefaultDateFormat": function(date, errorField) {
        if (!hasValue(date)) return false;
        if (date.length < 10) return false;
        var dArray = $.trim(date).split(" ");
        if (dArray.length < 3) return false;
        var day = dArray[0], month = dArray[1], year = dArray[2];
        if (day.length < 1) return false;
        if (month.length < 3) return false;
        if (year.length < 4) return false;
        if (!/(0)?[1-9]|1\d|2\d|3[01]/.test(day)) return false;
        if (!/jan|feb|mar|apr|may|jun|jul|aug|sep|oct|nov|dec/i.test(month)) return false;
        if (!/(19|20)\d{2}/.test(year)) return false;
        var dt = new Date(date);
        if (!this.isDateObj(dt)) return false;
        else if (!this.isValidDate(year, this.convertMonthNumeric(month), day)) {
            return false;
        } else {
          var today = new Date(), errorMsg = "";
          if (dt.getFullYear() < 1900) errorMsg = "Year must be after 1900";
          // Only allow if date is before today
          if (dt.setHours(0,0,0,0) > today.setHours(0,0,0,0)) {
              errorMsg = "The date must not be in the future.";
          };
          if (hasValue(errorMsg)) {
            if (errorField) $(errorField).text(errorMsg);
            return false;
          } else {
            if (errorField) $(errorField).text("");
            return true;
          }
        };
    },
    "isDateObj": function(d) {
        return Object.prototype.toString.call(d) === "[object Date]" && !isNaN( d.getTime());
    },
    "isValidDate": function(y, m, d) {
        var date = this.getDateObj(y, m, d);
        var convertedDate = this.getConvertedDate(date);
        var givenDate = this.getGivenDate(y, m, d);
        return ( givenDate == convertedDate);
    },
    /*
     * method does not check for valid numbers, will return NaN if conversion failed
     */
    "getDateObj": function(y, m, d, h, mi, s) {
        if (!h) h = 0;
        if (!mi) mi = 0;
        if (!s) s = 0;
        return new Date(parseInt(y),parseInt(m)-1,parseInt(d), parseInt(h), parseInt(mi), parseInt(s));
    },
    "getConvertedDate": function(dateObj) {
        if (dateObj && this.isDateObj(dateObj)) return ""+dateObj.getFullYear() + (dateObj.getMonth()+1) + dateObj.getDate();
        else return "";
    },
    "getGivenDate":function(y, m, d) {
        return ""+y+m+d;
    },
    /*
     * NB
     * For dateString in ISO-8601 format date as returned from server
     * e.g. '2011-06-29T16:52:48'*/

    "formatDateString": function(dateString, format) {
        if (dateString) {
               var iosDateTest = /^([\+-]?\d{4}(?!\d{2}\b))((-?)((0[1-9]|1[0-2])(\3([12]\d|0[1-9]|3[01]))?|W([0-4]\d|5[0-2])(-?[1-7])?|(00[1-9]|0[1-9]\d|[12]\d{2}|3([0-5]\d|6[1-6])))([T\s]((([01]\d|2[0-3])((:?)[0-5]\d)?|24\:?00)([\.,]\d+(?!:))?)?(\17[0-5]\d([\.,]\d+)?)?([zZ]|([\+-])([01]\d|2[0-3]):?([0-5]\d)?)?)?)?$/
               var d = new Date(dateString);
               var ap, day, month, year, hours, minutes, seconds, nd;
               if (!this.isDateObj(d)) return "";
               if (iosDateTest.test(dateString)) {
                   //IOS date, no need to convert again to date object, just parse it as is
                   //issue when passing it into Date object, the output date is inconsistent across from browsers
                   var dArray = $.trim($.trim(dateString).replace(/[\.TZ:\-]/gi, " ")).split(" ");
                   year = dArray[0];
                   month = dArray[1];
                   day = dArray[2];
                   hours = dArray[3];
                   minutes = dArray[4];
                   seconds = dArray[5];
                }
                else {
                   day = d.getDate();
                   month = d.getMonth() + 1;
                   year = d.getFullYear();
                   hours = d.getHours();
                   minutes = d.getMinutes();
                   seconds = d.getSeconds();
                   nd = "";
                };

               day = pad(day);
               month = pad(month);
               hours = pad(hours);
               minutes = pad(minutes);
               seconds = pad(seconds);

               switch(format) {
                    case "mm/dd/yyyy":
                        nd = month + "/" + day + "/" + year;
                        break;
                    case "mm-dd-yyyy":
                        nd = month + "-" + day + "-" + year;
                        break;
                    case "mm-dd-yyyy hh:mm:ss":
                        nd = month + "-" + day + "-" + year + " " + hours + ":" + minutes + ":" + seconds;
                        break;
                    case "dd/mm/yyyy":
                        nd = day + "/" + month + "/" + year;
                        break;
                    case "dd/mm/yyyy hh:mm:ss":
                        nd = day + "/" + month + "/" + year + " " + hours + ":" + minutes + ":" + seconds;
                        break;
                    case "dd-mm-yyyy":
                        nd = day + "-" + month + "-" + year;
                        break;
                    case "dd-mm-yyyy hh:mm:ss":
                        nd = day + "-" + month + "-" + year + " " + hours + ":" + minutes + ":" + seconds;
                        break;
                    case "iso-short":
                    case "yyyy-mm-dd":
                        nd = year + "-" + month + "-" + day;
                        break;
                    case "iso":
                    case "yyyy-mm-dd hh:mm:ss":
                        nd = year + "-" + month + "-" + day + " " + hours + ":" + minutes + ":" + seconds;
                        break;
                    case "d M y hh:mm:ss":
                        nd = this.displayDateString(month, day, year);
                        nd = nd + " " + hours + ":" + minutes + ":" + seconds;
                        break;
                    case "d M y":
                    default:
                        //console.log("dateString: " + dateString + " month: " + month + " day: " + day + " year: " + year)
                        nd = this.displayDateString(month, day, year);
                        break;
               };

           return nd;
        } else return "";
    },
    "convertToLocalTime": function (dateString) {
        var convertedDate = "";
        //assuming dateString is UTC date/time
        if (hasValue(dateString)) {
            var d = new Date(dateString);
            var newDate = new Date(d.getTime()+d.getTimezoneOffset()*60*1000);
            var offset = d.getTimezoneOffset() / 60;
            var hours = d.getHours();
            newDate.setHours(hours - offset);
            var options = {
                year: 'numeric', day: 'numeric', month: 'short',
                hour: 'numeric', minute: 'numeric', second: 'numeric',
                hour12: false
            };
            convertedDate = newDate.toLocaleString(options);
        };
        return convertedDate;
    },
    "convertUserDateTimeByLocaleTimeZone": function (dateString, timeZone, locale) {
        //firefox does not support Intl API
        //if (navigator.userAgent.toLowerCase().indexOf('firefox') > -1) return dateString;

        if (!dateString) return "";
        else {
            var errorMessage = "";
            if (!hasValue(timeZone)) timeZone = "UTC";
            if (!hasValue(locale))  locale = "en-us";
            $(".timezone-error").html("");
            $(".timezone-warning").html("");
            //locale needs to be in this format - us-en
            //month: 'numeric', day: 'numeric',
            locale = locale.replace("_", "-").toLowerCase();
            var options = {
                year: 'numeric', day: 'numeric', month: 'short',
                hour: 'numeric', minute: 'numeric', second: 'numeric',
                hour12: false
            };
            options.timeZone =  timeZone;
            //older browsers don't support this
            var convertedDate = dateString;
            try {
                if(/chrom(e|ium)/.test(navigator.userAgent.toLowerCase())){ //works in chrome
                    convertedDate = new Date(dateString).toLocaleString(locale, options);
                    if (timeZone != "UTC") $(".gmt").each(function() { $(this).hide()});
                } else {
                    if (timeZone != "UTC") {
                        convertedDate = convertToLocalTime(dateString);
                        $(".timezone-warning").addClass("text-warning").html(i18next.t("Date/time zone conversion is not supported in current browser. All date/time fields are converted to local time zone instead."));
                        $(".gmt").each(function() { $(this).hide()});
                    };
                }
            } catch(e) {
                errorMessage = i18next.t("Error occurred when converting timezone: ") + e.message;
            };
            if (hasValue(errorMessage)) {
                $(".timezone-error").each(function() {
                    $(this).addClass("text-danger").html(errorMessage);
                });
            };
            return convertedDate.replace(/\,/g, "");
        };
    },
    "getUserTimeZone": function (userId) {
        var selectVal = $("#profileTimeZone").length > 0 ? $("#profileTimeZone option:selected").val() : "";
        var userTimeZone = "";
        if (selectVal == "") {
            if (userId) {
                $.ajax ({
                    type: "GET",
                    url: '/api/demographics/'+userId,
                    async: false
                }).done(function(data) {
                    if (data) {
                        data.extension.forEach(
                            function(item, index) {
                                if (item.url === "http://hl7.org/fhir/StructureDefinition/user-timezone") {
                                    userTimeZone = item.timezone;
                                };
                            });
                    };

                }).fail(function() {
                    userTimeZone = "UTC";
                });
            };
        } else {
            userTimeZone = selectVal;
        };

        return hasValue(userTimeZone) ? userTimeZone : "UTC";
    },
    "getUserLocale": function (userId) {
      var localeSelect = $("#locale").length > 0 ? $("#locale option:selected").val() : "";
      var locale = "";

      if (!localeSelect) {
            if (userId) {
                $.ajax ({
                        type: "GET",
                        url: '/api/demographics/'+userId,
                        cache: false,
                        async: false
                }).done(function(data) {
                    if (data && data.communication) {
                        data.communication.forEach(
                            function(item, index) {
                                if (item.language) {
                                    locale = item["language"]["coding"][0].code;
                                    //console.log("locale: " + locale)
                                };
                        });
                    };

                }).fail(function() {
                    locale = "en-us";
                });
            };
       } else locale = localeSelect;

       //console.log("locale? " + locale)
       return locale ? locale : "en-us";
    }
};

/***
 * Bootstrap datatables functions
 * Uses http://bootstrap-table.wenzhixin.net.cn/documentation/
 ****/

var tnthTables = {
    /***
     * Quick way to sort when text is wrapper in an <a href> or other tag
     * @param a,b - the two items to compare
     * @returns 1,-1 or 0 for sorting
     */
    "stripLinksSorter": function(a,b) {
        a = $(a).text();
        b = $(b).text();
        var aa = parseFloat(a);
        var bb = parseFloat(b);
        //if (aa > bb) return 1;
        //if (aa < bb) return -1;
        //return 0;
        return  bb - aa;
    },
    /***
     * Quick way to sort when text is wrapped in an <a href> or other tag
     * NOTE for text that is NOT number
     * @param a,b - the two items to compare
     * @returns 1,-1 or 0 for sorting
     */
    "stripLinksTextSorter": function(a,b) {
        var aa = $(a).text();
        var bb = $(b).text();
        if(aa < bb) return -1;
        if(aa > bb) return 1;
        return 0;
    },
    /***
     * sorting date string,
     * @param a,b - the two items to compare - note, this assumes that the parameters
     * are in valid date format e.g. 3 August 2017
     * @returns 1,-1 or 0 for sorting
     */
    "dateSorter": function(a,b) {
        if (!hasValue(a)) a = 0;
        if (!hasValue(b)) b = 0;
        /*
         * make sure the string passed in does not have line break element
         * if so it is a possible mult-line text, split it up and use
         * the first item in the resulting array
         */
        var regex = /<br\s*[\/]?>/gi;
        a = a.replace(regex, "\n");
        b = b.replace(regex, "\n");
        var ar = a.split("\n");
        if (ar.length > 0) a = ar[0];
        var br = b.split("\n");
        if (br.length > 0) b = br[0];
        /* note getTime return returns the numeric value
         * corresponding to the time for the specified date according to universal time
         * therefore, can be used for sorting
         */
        var a_d = (new Date(a)).getTime();
        var b_d = (new Date(b)).getTime();

        if (isNaN(a_d)) a_d = 0;
        if (isNaN(b_d)) b_d = 0;

        return  b_d - a_d;
    }
};


/**
 * Protect window.console method calls, e.g. console is not defined on IE
 * unless dev tools are open, and IE doesn't define console.debug
 */
(function() {
    var console = (window.console = window.console || {});
    var noop = function () {};
    var log = console.log || noop;
    var start = function(name) { return function(param) { log("Start " + name + ": " + param); } };
    var end = function(name) { return function(param) { log("End " + name + ": " + param); } };

    var methods = {
        // Internet Explorer (IE 10): http://msdn.microsoft.com/en-us/library/ie/hh772169(v=vs.85).aspx#methods
        // assert(test, message, optionalParams), clear(), count(countTitle), debug(message, optionalParams), dir(value, optionalParams), dirxml(value), error(message, optionalParams), group(groupTitle), groupCollapsed(groupTitle), groupEnd([groupTitle]), info(message, optionalParams), log(message, optionalParams), msIsIndependentlyComposed(oElementNode), profile(reportName), profileEnd(), time(timerName), timeEnd(timerName), trace(), warn(message, optionalParams)
        // "assert", "clear", "count", "debug", "dir", "dirxml", "error", "group", "groupCollapsed", "groupEnd", "info", "log", "msIsIndependentlyComposed", "profile", "profileEnd", "time", "timeEnd", "trace", "warn"

        // Safari (2012. 07. 23.): https://developer.apple.com/library/safari/#documentation/AppleApplications/Conceptual/Safari_Developer_Guide/DebuggingYourWebsite/DebuggingYourWebsite.html#//apple_ref/doc/uid/TP40007874-CH8-SW20
        // assert(expression, message-object), count([title]), debug([message-object]), dir(object), dirxml(node), error(message-object), group(message-object), groupEnd(), info(message-object), log(message-object), profile([title]), profileEnd([title]), time(name), markTimeline("string"), trace(), warn(message-object)
        // "assert", "count", "debug", "dir", "dirxml", "error", "group", "groupEnd", "info", "log", "profile", "profileEnd", "time", "markTimeline", "trace", "warn"

        // Firefox (2013. 05. 20.): https://developer.mozilla.org/en-US/docs/Web/API/console
        // debug(obj1 [, obj2, ..., objN]), debug(msg [, subst1, ..., substN]), dir(object), error(obj1 [, obj2, ..., objN]), error(msg [, subst1, ..., substN]), group(), groupCollapsed(), groupEnd(), info(obj1 [, obj2, ..., objN]), info(msg [, subst1, ..., substN]), log(obj1 [, obj2, ..., objN]), log(msg [, subst1, ..., substN]), time(timerName), timeEnd(timerName), trace(), warn(obj1 [, obj2, ..., objN]), warn(msg [, subst1, ..., substN])
        // "debug", "dir", "error", "group", "groupCollapsed", "groupEnd", "info", "log", "time", "timeEnd", "trace", "warn"

        // Chrome (2013. 01. 25.): https://developers.google.com/chrome-developer-tools/docs/console-api
        // assert(expression, object), clear(), count(label), debug(object [, object, ...]), dir(object), dirxml(object), error(object [, object, ...]), group(object[, object, ...]), groupCollapsed(object[, object, ...]), groupEnd(), info(object [, object, ...]), log(object [, object, ...]), profile([label]), profileEnd(), time(label), timeEnd(label), timeStamp([label]), trace(), warn(object [, object, ...])
        // "assert", "clear", "count", "debug", "dir", "dirxml", "error", "group", "groupCollapsed", "groupEnd", "info", "log", "profile", "profileEnd", "time", "timeEnd", "timeStamp", "trace", "warn"
        // Chrome (2012. 10. 04.): https://developers.google.com/web-toolkit/speedtracer/logging-api
        // markTimeline(String)
        // "markTimeline"

        assert: noop, clear: noop, trace: noop, count: noop, timeStamp: noop, msIsIndependentlyComposed: noop,
        debug: log, info: log, log: log, warn: log, error: log,
        dir: log, dirxml: log, markTimeline: log,
        group: start('group'), groupCollapsed: start('groupCollapsed'), groupEnd: end('group'),
        profile: start('profile'), profileEnd: end('profile'),
        time: start('time'), timeEnd: end('time')
    };

    for (var method in methods) {
        if ( methods.hasOwnProperty(method) && !(method in console) ) { // define undefined methods as best-effort methods
            console[method] = methods[method];
        }
    }
})();


var FieldLoaderHelper = function () {
    this.delayDuration = 600;
    this.showLoader = function(targetField) {
        if(targetField && targetField.length > 0) {
           $("#" + targetField.attr("data-save-container-id") + "_load").css("opacity", 1);
        };
    };

    this.showUpdate = function(targetField) {
        targetField = targetField || $(targetField);
        var __timeout = this.delayDuration;
        if(targetField && targetField.length > 0) {
            setTimeout(function() { (function(targetField) {
                var errorField = $("#" + targetField.attr("data-save-container-id") + "_error");
                var successField = $("#"+ targetField.attr("data-save-container-id") + "_success");
                var loadingField = $("#" + targetField.attr("data-save-container-id") + "_load");
                errorField.text("").css("opacity", 0);
                successField.text("success");
                loadingField.animate({"opacity": 0}, __timeout, function() {
                    successField.animate({"opacity": 1}, __timeout, function() {
                        setTimeout(function() { successField.animate({"opacity": 0}, __timeout*2); }, __timeout*2);
                });
             });
            })(targetField); }, __timeout);
        };
    };

    this.showError = function(targetField) {
        targetField = targetField || $(targetField);
        var __timeout = this.delayDuration;
        if(targetField && targetField.length > 0) {
            setTimeout(function() { (function(targetField) {
                var errorField = $("#" + targetField.attr("data-save-container-id") + "_error");
                var successField = $("#"+ targetField.attr("data-save-container-id") + "_success");
                var loadingField = $("#" + targetField.attr("data-save-container-id") + "_load");
                errorField.text("Unable to update. System/Server Error.");
                successField.text("").css("opacity", 0);
                loadingField.animate({"opacity": 0}, __timeout, function() {
                    errorField.animate({"opacity": 1}, __timeout, function() {
                        setTimeout(function() { errorField.animate({"opacity": 0}, __timeout*2); }, __timeout*2);
                });
             });
            })(targetField); }, __timeout);
        };
    };

};

var flo = new FieldLoaderHelper();
var LR_INVOKE_KEYCODE = 187; // "=" s=ign

function LRKeyEvent() {
    if ($(".button--LR").length > 0) {
        $("html").on("keydown", function(e) {
            if (e.keyCode == LR_INVOKE_KEYCODE) {
               $(".button--LR").toggleClass("data-show");
            };
        });
    };
};

function appendLREditContainer(target, url, show) {
    if (!hasValue(url)) return false;
    if (!target) target = $(document);
    target.append('<div>' +
                '<button class="btn btn-default button--LR"><a href="' + url + '" target="_blank">Edit in Liferay</a></button>' +
                '</div>'
                );
    if (show) $(".button--LR").addClass("data-show");

};

function getSaveLoaderDiv(parentID, containerID) {
    var el = $("#" + containerID + "_load");
    if (el.length == 0) {
        var c = $("#" + parentID + " #" + containerID);
        if (c.length > 0) {
            var snippet = '<div class="load-container">' + '<i id="' + containerID + '_load" class="fa fa-spinner fa-spin load-icon fa-lg save-info" style="margin-left:4px; margin-top:5px" aria-hidden="true"></i><i id="' + containerID + '_success" class="fa fa-check success-icon save-info" style="color: green" aria-hidden="true">Updated</i><i id="' + containerID + '_error" class="fa fa-times error-icon save-info" style="color:red" aria-hidden="true">Unable to Update.System error.</i></div>';
            if (window.getComputedStyle) {
                displayStyle = window.getComputedStyle(c.get(0), null).getPropertyValue('display');
            } else {
                displayStyle = (c.get(0)).currentStyle.display;
            };
            if (displayStyle == "block") {
                c.append(snippet);
            } else {
                if (displayStyle == "none" || !hasValue(displayStyle)) {
                    if (c.get(0).nodeName.toUpperCase() == "DIV" || c.get(0).nodeName.toUpperCase() == "P") c.append(snippet);
                    else c.after(snippet);
                } else c.after(snippet);
            };
        };
    };
};

function __getLoaderHTML(message) {
    return '<div class="loading-message-indicator"><i class="fa fa-spinner fa-spin fa-2x"></i>' + (hasValue(message)?"&nbsp;"+message:"") + '</div>';
}
function _isTouchDevice(){
    return true == ("ontouchstart" in window || window.DocumentTouch && document instanceof DocumentTouch);
};
function __convertToNumericField(field) {
    if (field) {
        if (_isTouchDevice()) field.each(function() {
            $(this).prop("type", "tel");
        })
    }
};
function hasValue(val) {
    return val != null && val != "" && val != "undefined";
};

function isString (obj) {
  return (Object.prototype.toString.call(obj) === '[object String]');
};

function disableHeaderFooterLinks() {
    var links = $("#tnthNavWrapper a, #homeFooter a").not("a[href*='logout']").not("a.required-link").not("a.home-link");
    links.addClass("disabled");
    links.prop('onclick',null).off('click');
    links.on("click", function(e) {
        e.preventDefault();
        return false;
    });
};

function pad(n) {
    n = parseInt(n);
    return (n < 10) ? '0' + n : n;
};

function escapeHtml(text) {
    'use strict';
    if (text == null || text.length == 0){
        return text;
    }
    return text.replace(/[\"&'\/<>]/g, function (a) {
        return {
            '"': '&quot;', '&': '&amp;', "'": '&#39;',
            '/': '&#47;',  '<': '&lt;',  '>': '&gt;'
        }[a];
    });
};
function containHtmlTags(text) {
    if (!hasValue(text)) return false;
    return /[<>]/.test(text);
};

var __winHeight = $(window).height(), __winWidth = $(window).width();
$.fn.isOnScreen = function(){
    var viewport = {};
    viewport.top = $(window).scrollTop();
    viewport.bottom = viewport.top + __winHeight;
    var bounds = {};
    bounds.top = this.offset().top;
    bounds.bottom = bounds.top + this.outerHeight();
    return ((bounds.top <= viewport.bottom) && (bounds.bottom >= viewport.top));
};
$.fn.sortOptions = function() {
      var selectOptions = $(this).find("option");
      selectOptions.sort(function(a, b) {
            if (a.text > b.text) return 1;
            else if (a.text < b.text) return -1;
            else return 0; });
      return selectOptions;
};
//Promise polyfill - IE doesn't support Promise - so need this
!function(e){function n(){}function t(e,n){return function(){e.apply(n,arguments)}}function o(e){if("object"!=typeof this)throw new TypeError("Promises must be constructed via new");if("function"!=typeof e)throw new TypeError("not a function");this._state=0,this._handled=!1,this._value=void 0,this._deferreds=[],s(e,this)}function i(e,n){for(;3===e._state;)e=e._value;return 0===e._state?void e._deferreds.push(n):(e._handled=!0,void o._immediateFn(function(){var t=1===e._state?n.onFulfilled:n.onRejected;if(null===t)return void(1===e._state?r:u)(n.promise,e._value);var o;try{o=t(e._value)}catch(i){return void u(n.promise,i)}r(n.promise,o)}))}function r(e,n){try{if(n===e)throw new TypeError("A promise cannot be resolved with itself.");if(n&&("object"==typeof n||"function"==typeof n)){var i=n.then;if(n instanceof o)return e._state=3,e._value=n,void f(e);if("function"==typeof i)return void s(t(i,n),e)}e._state=1,e._value=n,f(e)}catch(r){u(e,r)}}function u(e,n){e._state=2,e._value=n,f(e)}function f(e){2===e._state&&0===e._deferreds.length&&o._immediateFn(function(){e._handled||o._unhandledRejectionFn(e._value)});for(var n=0,t=e._deferreds.length;n<t;n++)i(e,e._deferreds[n]);e._deferreds=null}function c(e,n,t){this.onFulfilled="function"==typeof e?e:null,this.onRejected="function"==typeof n?n:null,this.promise=t}function s(e,n){var t=!1;try{e(function(e){t||(t=!0,r(n,e))},function(e){t||(t=!0,u(n,e))})}catch(o){if(t)return;t=!0,u(n,o)}}var a=setTimeout;o.prototype["catch"]=function(e){return this.then(null,e)},o.prototype.then=function(e,t){var o=new this.constructor(n);return i(this,new c(e,t,o)),o},o.all=function(e){var n=Array.prototype.slice.call(e);return new o(function(e,t){function o(r,u){try{if(u&&("object"==typeof u||"function"==typeof u)){var f=u.then;if("function"==typeof f)return void f.call(u,function(e){o(r,e)},t)}n[r]=u,0===--i&&e(n)}catch(c){t(c)}}if(0===n.length)return e([]);for(var i=n.length,r=0;r<n.length;r++)o(r,n[r])})},o.resolve=function(e){return e&&"object"==typeof e&&e.constructor===o?e:new o(function(n){n(e)})},o.reject=function(e){return new o(function(n,t){t(e)})},o.race=function(e){return new o(function(n,t){for(var o=0,i=e.length;o<i;o++)e[o].then(n,t)})},o._immediateFn="function"==typeof setImmediate&&function(e){setImmediate(e)}||function(e){a(e,0)},o._unhandledRejectionFn=function(e){"undefined"!=typeof console&&console&&console.warn("Possible Unhandled Promise Rejection:",e)},o._setImmediateFn=function(e){o._immediateFn=e},o._setUnhandledRejectionFn=function(e){o._unhandledRejectionFn=e},"undefined"!=typeof module&&module.exports?module.exports=o:e.Promise||(e.Promise=o)}(this);<|MERGE_RESOLUTION|>--- conflicted
+++ resolved
@@ -674,18 +674,11 @@
                     var editorUrlEl = $("#" + orgId + "_editor_url");
                     var isDefault = /stock\-org\-consent/.test(item.agreement_url);
                     var consentLabels = {
-<<<<<<< HEAD
                         "default": i18next.t("Consented"),
                         "consented": i18next.t("Consented / Enrolled"),
-                        "withdrawn": i18next.t("Withdrawn - Suspend Data Collection and Report Historic Data"),
-                        "purged": i18next.t("Purged / Removed")
-=======
-                        "default": "Consented",
-                        "consented": "Consented / Enrolled",
-                        "withdrawn": "<span data-eproms='true'>Withdrawn - Suspend Data Collection and Report Historic Data</span>" +
-                                      "<span data-truenth='true'>Suspend Data Collection and Report Historic Data</span>",
+                        "withdrawn": "<span data-eproms='true'>" + i18next.t("Withdrawn - Suspend Data Collection and Report Historic Data") + "</span>" +
+                                      "<span data-truenth='true'>" + i18next.t("Suspend Data Collection and Report Historic Data") + "</span>",
                         "purged": "Purged / Removed"
->>>>>>> 17752ee5
                     };
 
                     switch(consentStatus) {
@@ -701,11 +694,7 @@
                                     else sDisplay = "<span class='text-success small-text'>" + consentLabels["consented"] + "</span>";
                                     cflag = "consented";
                             } else if (se && ir && !sr) {
-<<<<<<< HEAD
-                                    sDisplay = "<span class='text-warning small-text'>" + consentLabels["withdrawn"] + "</span>";
-=======
                                     sDisplay = "<span class='text-warning small-text withdrawn-label'>" + consentLabels["withdrawn"] + "</span>";
->>>>>>> 17752ee5
                                     cflag = "suspended";
                             } else if (!se && !ir && !sr) {
                                     sDisplay = "<span class='text-danger small-text'>" + consentLabels["purged"] + "</span>";
@@ -736,11 +725,7 @@
                             + '<br/><h4 style="margin-bottom: 1em">' + i18next.t("Modify the consent status for this user to") + '</h4>'
                             + '<div style="font-size:0.95em; margin-left:1em">'
                             + '<div class="radio"><label><input class="radio_consent_input" name="radio_consent_' + index + '" type="radio" modalId="consent' + index + 'Modal" value="consented" data-orgId="' + item.organization_id + '" data-agreementUrl="' + String(item.agreement_url).trim() + '" data-userId="' + userId + '" ' +  (cflag == "consented"?"checked": "") + '>' + consentLabels["consented"] + '</input></label></div>'
-<<<<<<< HEAD
-                            + '<div class="radio"><label class="text-warning"><input class="radio_consent_input" name="radio_consent_' + index + '" type="radio" modalId="consent' + index + 'Modal" value="suspended" data-orgId="' + item.organization_id + '" data-agreementUrl="' + String(item.agreement_url).trim() + '" data-userId="' + userId + '" ' +  (cflag == "suspended"?"checked": "") + '>' + consentLabels["withdrawn"] + '</input></label></div>'
-=======
                             + '<div class="radio"><label class="text-warning"><input class="radio_consent_input" name="radio_consent_' + index + '" type="radio" modalId="consent' + index + 'Modal" value="suspended" data-orgId="' + item.organization_id + '" data-agreementUrl="' + String(item.agreement_url).trim() + '" data-userId="' + userId + '" ' +  (cflag == "suspended"?"checked": "") + '><span class="withdrawn-label">' + consentLabels["withdrawn"] + '</span></input></label></div>'
->>>>>>> 17752ee5
                             + (isAdmin ? ('<div class="radio"><label class="text-danger"><input class="radio_consent_input" name="radio_consent_' + index + '" type="radio" modalId="consent' + index + 'Modal" value="purged" data-orgId="' + item.organization_id + '" data-agreementUrl="' + String(item.agreement_url).trim() + '" data-userId="' + userId + '" ' + (cflag == "purged"?"checked": "") +'>' + consentLabels["purged"] + '</input></label></div>') : "")
                             + '</div><br/><br/>'
                             + '</div>'
