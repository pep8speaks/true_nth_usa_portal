--- conflicted
+++ resolved
@@ -1638,14 +1638,8 @@
             type: "GET",
             url: '/api/user/'+userId+'/roles'
         }).done(function(data) {
-<<<<<<< HEAD
-=======
-<<<<<<< 7b6e97894a918ffb13019f12a7df75fca4c70012
             //self.getRoleList();
             $(".get-roles-error").remove();
-=======
->>>>>>> dynamically populate roles list, instead of hard coding it on the UI
->>>>>>> 1cb13de4
             fillContent.roles(data,isProfile);
         }).fail(function() {
            // console.log("Problem retrieving data from server.");
