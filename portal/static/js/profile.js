--- conflicted
+++ resolved
@@ -316,20 +316,7 @@
             setDisableAccountCreation: function() {
                 if ($("#accountCreationContentContainer[data-account='patient']").length > 0) { //creating an overlay that prevents user from editing fields
                     $("#createProfileForm .create-account-container").append("<div class='overlay'></div>");
-<<<<<<< HEAD
-                }
-            },
-            setDisableFields: function(params) {
-                if (!this.currentUserId || this.isAdmin() || !this.isPatient()) {
-                    return false;
-=======
->>>>>>> 4f5fe16e
-                }
-                var self = this;
-                this.setConfiguration(params, function() { //make sure settings are there
-                    self.handleMedidataRaveFields();
-                    self.setDisableEditButtons();
-                });
+                }
             },
             setDisableFields: function(params) {
                 if (!this.currentUserId || this.isAdmin() || !this.isPatient()) {
@@ -1078,16 +1065,6 @@
                     var emailType = $(this).closest(".profile-email-container").attr("data-email-type");
                     var btnEmail = $("#btnProfileSend" + emailType + "Email");
                     if (String(this.value) !== "" && $("#email").val() !== "" && $("#erroremail").text() === "") {
-<<<<<<< HEAD
-                        $("#profile" + emailType + "EmailErrorMessage").html("");
-                        message = i18next.t("{emailType} email will be sent to {email}");
-                        message = message.replace("{emailType}", $(this).children("option:selected").text())
-                            .replace("{email}", $("#email").val());
-                        messageContainer.html(message);
-                        btnEmail.attr("disabled", false).removeClass("disabled");
-                    } else {
-                        messageContainer.html("");
-=======
                         var message = i18next.t("{emailType} email will be sent to {email}");
                         message = message.replace("{emailType}", $(this).children("option:selected").text())
                             .replace("{email}", $("#email").val());
@@ -1095,7 +1072,6 @@
                         btnEmail.attr("disabled", false).removeClass("disabled");
                     } else {
                         self.messages.userInviteEmailInfoMessage = "";
->>>>>>> 4f5fe16e
                         btnEmail.attr("disabled", true).addClass("disabled");
                     }
                 });
@@ -1145,11 +1121,6 @@
                         } else {
                             inviteError = i18next.t("failed request to get email invite url");
                         }
-<<<<<<< HEAD
-                    } else {
-                        errorMessageContainer.text(i18next.t("You must select an email type"));
-=======
->>>>>>> 4f5fe16e
                     }
                     if (inviteError) {
                         self.messages.userInviteEmailErrorMessage = inviteError;
@@ -2728,17 +2699,10 @@
 
                 var existingOrgs = {};
                 this.consent.currentItems = $.grep(this.consent.consentItems, function(item) {
-<<<<<<< HEAD
-                    return !item.hasOwnProperty("deleted");
-                });
-                this.consent.historyItems = $.grep(this.consent.consentItems, function(item) { //iltered out deleted items from all consents
-                    return item.hasOwnProperty("deleted");
-=======
                     return self.getConsentStatus(item) === "active";
                 });
                 this.consent.historyItems = $.grep(this.consent.consentItems, function(item) { //iltered out deleted items from all consents
                     return self.getConsentStatus(item) !== "active";
->>>>>>> 4f5fe16e
                 });
                 this.consent.currentItems.forEach(function(item, index) {
                     if (!(existingOrgs[item.organization_id]) && !(/null/.test(item.agreement_url))) {
@@ -2746,17 +2710,7 @@
                         existingOrgs[item.organization_id] = true;
                     }
                 });
-<<<<<<< HEAD
-                if (this.showConsentHistory()) {
-                    $("#viewConsentHistoryButton").on("click", function(e) {
-                        e.preventDefault();
-                        e.stopPropagation();
-                        self.getConsentHistory();
-                    });
-                }
-=======
                
->>>>>>> 4f5fe16e
                 if (self.isConsentEditable()) {
                     self.initConsentItemEvent();
                 }
