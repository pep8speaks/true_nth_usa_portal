--- conflicted
+++ resolved
@@ -11,13 +11,7 @@
 from ..models.role import ROLE
 from ..models.user import User, current_user, get_user
 from ..models.user_consent import UserConsent
-<<<<<<< HEAD
-=======
-from ..models.organization import Organization, OrgTree
-from ..models.app_text import app_text, ConsentATMA, VersionedResource
-from ..extensions import oauth
-from ..models.fhir import assessment_status 
->>>>>>> e18c89ab
+
 
 patients = Blueprint('patients', __name__, url_prefix='/patients')
 
