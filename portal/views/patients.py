--- conflicted
+++ resolved
@@ -1,11 +1,7 @@
 """Patient view functions (i.e. not part of the API or auth)"""
 import requests
 import random
-<<<<<<< HEAD
-from datetime import datetime, timedelta
-=======
 from datetime import datetime
->>>>>>> f95e28d9
 from flask import abort, Blueprint, render_template
 from flask_user import roles_required
 from sqlalchemy import and_
