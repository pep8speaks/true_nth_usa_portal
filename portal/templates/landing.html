--- conflicted
+++ resolved
@@ -23,13 +23,8 @@
                 <div id="wellContent">
 
                     <div class="headline">
-<<<<<<< HEAD
-                        <div style="margin-bottom: 1em">Welcome to TrueNTH</div>
-                        Gathering Health Outcomes to Improve Prostate Cancer Care
-=======
                         <div style="margin-bottom: 1em">{{ app_text('landing title') }}</div>
                         {{ app_text('landing sub-title') }}
->>>>>>> 1a55c86d
                     </div>
                     <a href="/user/register" class="btn feature-btn feature-btn-primary">Register</a> &nbsp;&nbsp; <a href="/user/sign-in" class="btn feature-btn feature-btn-primary">Login</a>
 
