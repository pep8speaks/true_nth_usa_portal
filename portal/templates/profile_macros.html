{% from "initial_queries_macros.html" import patientQGroup %}

{% macro profileImage(person) -%}
    {% if person and person.image_url %}
        <div class="profile-img hidden-xs">
            <img src="{{ person and person.image_url }}" />
        </div>
    {% endif %}
{%- endmacro %}

{% macro profileBirthDate(person) -%}
    <input type="hidden" name="birthDate" id="birthday" value="{{ person and person.birthdate if person.birthdate }}" />
    <div class="form-group profile-section" id="bdGroup">
        <label class="profile-birthdate-label">{{ _("Birth Date") }}</label>
        <div class="flex">
            <div class="flex-item" id="bdDateContainer">
                <input class="form-control bd-element" id="date" name="birthdayDate" placeholder="DD" type="text" pattern="(\d)?\d" maxlength="2" data-error="Birthday must be valid and in required format." data-error-field="errorbirthday" required />
            </div>
            <div class="flex-item" id="bdMonthContainer">
                <select class="form-control bd-element" name="birthdayMonth" id="month" data-error="Birthday must be valid and in required format." data-error-field="errorbirthday" required>
                    <option value="">{{ _("Month") }}...</option>
                    <option value="01">{{ _("January") }}</option>
                    <option value="02">{{ _("February") }}</option>
                    <option value="03">{{ _("March") }}</option>
                    <option value="04">{{ _("April") }}</option>
                    <option value="05">{{ _("May") }}</option>
                    <option value="06">{{ _("June") }}</option>
                    <option value="07">{{ _("July") }}</option>
                    <option value="08">{{ _("August") }}</option>
                    <option value="09">{{ _("September") }}</option>
                    <option value="10">{{ _("October") }}</option>
                    <option value="11">{{ _("November") }}</option>
                    <option value="12">{{ _("December") }}</option>
                </select>
            </div>
            <div class="flex-item" id="bdYearContainer">
                <input class="form-control bd-element" id="year" name="birthdayYear" placeholder="YYYY" pattern = "(19|20)\d{2}" type="text" maxlength="4" data-error="Birthday must be valid and in required format." data-error-field="errorbirthday" required />
            </div>
        </div>
        <div class="help-block with-errors"></div>
        <span id="errorbirthday" class="help-block error-message"></span>
     </div>
     <script>
        $(function () {// Fill in 3 birthday fields based on existing value - requires date format YYYY-MM-DD
            var currentBd = $("#birthday").val();
            if (currentBd) {
                var bdArray = currentBd.split("-");
                $("#year").val(bdArray[0]);
                $("#month").val(bdArray[1]);
                $("#date").val(bdArray[2]);
            };
            ["year", "month", "date"].forEach(function(fn) {
                var field = $("#" + fn);
                var triggerEvent = field.attr("type") == "text" ? "blur" : "change";
                field.on(triggerEvent, function() {
                    var y = $("#year"), m = $("#month"), d = $("#date");
                    if (y.get(0).validity.valid && m.get(0).validity.valid && d.get(0).validity.valid) {
                        var isValid = tnthDates.validateBirthDate(m.val(), d.val(), y.val() );
                        if (isValid) {
                            $("#birthday").val(y.val() + "-" + m.val() + "-" + d.val());
                        } else {
                            $("#birthday").val("");
                            return false;
                        };
                    };
                });
            });
        });
     </script>
{%- endmacro %}

{% macro profileLocale(person) -%}
    <div id="localeGroup" class="form-group float-input-label profile-section timezone-container flex-item">
        <label for="locale">{{ _("Language") }}</label>
        <select class="form-control" name="locale" id="locale">
          <option value="en_US" {{ "selected" if ((person and person.locale_code == "en_US") or ((not person or not person.locale_code) and config.get("DEFAULT_LOCALE") == "en_US")) }}>{{ _("American English") }}{{(" (" + _("Default") + ")") if config.get("DEFAULT_LOCALE") == "en_US" }}</option>
          <option value="en_AU" {{ "selected" if ((person and person.locale_code == "en_AU") or ((not person or not person.locale_code) and config.get("DEFAULT_LOCALE") == "en_AU")) }}>{{ _("Australian English") }}{{(" (" + _("Default") + ")") if config.get("DEFAULT_LOCALE") == "en_AU" }}</option>
        </select>
     </div>
     <script>$(function () {
        $('#locale').on('change', function() {
            setTimeout(function(){
                window.location.reload(true);
            },1000);
        });
     });</script>
{%- endmacro %}

{% macro profileName(person, isFocus=False) -%}
    <div class="form-group profile-name-label"><label>{{ _("Name") }}</label></div>
    <div class="row profile-section name-section">
        <div id="firstNameContainer" class="col-lg-4 col-md-5 col-sm-6 col-xs-12 first-name-container">
            <div id="firstNameGroup" class="form-group float-input-label">
                <input {{"autofocus" if isFocus}} required="required" data-error="{{ _('First name is required') }}" class="form-control float-text" id="firstname" name="firstname" placeholder="{{ _('First Name') }}" value="{{ person.first_name if person and person.first_name }}" type="text" />
                <div class="help-block with-errors"></div>
            </div>
        </div>
        <div id="lastNameContainer" class="col-lg-5 col-md-6 col-sm-6 col-xs-12 last-name-container">
            <div id="lastNameGroup" class="form-group float-input-label">
                <input required="required" data-error="{{ _('Last name is required') }}" class="form-control float-text" id="lastname" name="lastname" placeholder="{{ _('Last Name') }}" value="{{ person.last_name if person and person.last_name }}" type="text" />
                <div class="help-block with-errors"></div>
            </div>
        </div>
    </div>
{%- endmacro %}

{% macro profileGender(person) -%}
    <div class="form-group profile-section flex-item" id="genderGroup">
        <label id="genderLabel">{{ _("Gender") }}</label>
        <div id="profile-gender-list" class="profile-radio-list">
            <label class="radio-inline">
                <input type="radio" name="sex" id="sexM" value="male" required {{ "checked" if person and person.gender == "male"}}/>
                {{ _("Male") }}
            </label>
            <label class="radio-inline">
                <input type="radio" name="sex" id="sexF" value="female" required {{ "checked" if person and person.gender == "female"}}/>
                {{ _("Female") }}
            </label>
            <label class="radio-inline">
                <input type="radio" name="sex" id="sexO" value="other" required {{ "checked" if person and person.gender == "other"}}/>
                {{ _("Other") }}
            </label>
        </div>
    </div>
     <script>$(function (){fillViews.gender();});</script>
{%- endmacro %}

{% macro profileIndigenous(person) -%}
    {%- if person and person.org_coding_display_options.indigenous -%}
        <div id="userIndigenousStatusContainer" class="flex-item"></div>
        <script>
        $(function () {
            (function() {
                $.ajax({
                    type:"GET",
                    url: '/fhir/valueset/AU-NHHD-METeOR-id-291036'
                }).done(function(data) {
                    var as = data["codeSystem"]["concept"];
                    var html = '<div class="form-group profile-section" id="userIndigenousStatus">' +
                    '<label>{{ _("Indigenous Status") }}</label>' +'<div class="profile-radio-list">';
                    as.forEach(function(o) {
                        html += '<div>' + '<label>' +
                                '<input type="radio" name="indigenous" value="' + o.code + '">&nbsp;&nbsp;' + o.display + '</label></div>';
                    });
                    html += "</div></div>";
                    $("#userIndigenousStatusContainer").html(html);
                    getSaveLoaderDiv("profileForm", "userIndigenousStatus");
                    $("#userIndigenousStatusContainer input[type='radio']").each(function() {
                        $(this).attr("data-save-container-id", "userIndigenousStatus");
                        $(this).on("click", function() {
                            assembleContent.demo({{ person.id if person }},true, $(this));
                        });
                    });
                }).fail(function(){
                    console.log("Problem retrieiving indigenous statuses");
                });
            })();
        });
        </script>
    {%- endif -%}
{%- endmacro %}

{% macro profileRace(person) -%}
    {%- if person and person.org_coding_display_options.race -%}
        <div class="form-group profile-section flex-item" id="userRace">
            <label>{{ _("Race") }}</label>
            <div class="profile-radio-list">
                <div class="checkbox">
                    <label>
                        <input type="checkbox" name="race" value="1002-5">{{ _("American Indian or Alaska Native") }}
                    </label>
                </div>
                <div class="checkbox">
                    <label>
                        <input type="checkbox" name="race" value="2028-9">{{ _("Asian") }}
                    </label>
                </div>
                <div class="checkbox">
                    <label>
                        <input type="checkbox" name="race" value="2054-5">{{ _("Black or African American") }}
                    </label>
                </div>
                <div class="checkbox">
                    <label>
                        <input type="checkbox" name="race" value="2076-8">{{ _("Native Hawaiian or Other Pacific Islander") }}
                    </label>
                </div>
                <div class="checkbox">
                    <label>
                        <input type="checkbox" name="race" value="2106-3">{{ _("White") }}
                    </label>
                </div>
                <div class="checkbox">
                    <label>
                        <input type="checkbox" name="race" value="2131-1">{{ _("Other") }}
                    </label>
                </div>
            </div>
        </div>
    {%- endif -%}
{%- endmacro %}

{% macro profileEthnicity(person) -%}
    {%- if person and person.org_coding_display_options.ethnicity -%}
        <div class="form-group profile-section flex-item" id="userEthnicity">
            <label>{{ _("Ethnicity") }}</label>
            <div class="profile-radio-list">
                <div class="radio">
                    <label>
                        <input type="radio" name="ethnicity" value="2135-2">{{ _("Hispanic or Latino") }}
                    </label>
                </div>
                <div class="radio">
                    <label>
                        <input type="radio" name="ethnicity" value="2186-5">{{ _("Not Hispanic or Latino") }}
                    </label>
                </div>
            </div>
        </div>
    {%- endif -%}
{%- endmacro %}

{% macro profileEmail(person) -%}
    <div class="form-group float-input-label profile-section" id="emailGroup" data-error-field="erroremail">
        <label for="email">{{ _("Email Address") }}</label>
        <input type="text" class="form-control" id="email" name="email" data-save-container-id="emailGroup" placeholder="{{ _('Email Address') }}" value="{{ person.email if person and person.email and person.email != '__no_email__' }}" data-customemail="true" data-error-field="erroremail" required />
        <div class="help-block with-errors" id="erroremail"></div>
    </div>
    <script>
    function checkEmail(email) {
        if (hasValue(email)) {
            $("#btnPasswordResetEmail").attr("disabled", false);
            $("#btnProfileSendEmail").attr("disabled", false);
            $('#btnProfileSendEmail').removeClass('disabled');
        } else {
            if ($("#email").get(0).validity.valid) {
                $("#btnPasswordResetEmail").attr("disabled", true);
                $("#btnProfileSendEmail").attr("disabled", true);
                $('#btnProfileSendEmail').addClass('disabled');
            };
        };
    };
    $(function() {
        checkEmail($("#email").val());
        $("#email").on("blur, keyup", function() {
            checkEmail($(this).val());
            if ($(this).val() != "") $("#profileEmailSelect").attr("disabled", false);
            else $("#profileEmailSelect").val("").attr("disabled", true);
        });
    });</script>
{%- endmacro %}

{% macro profileEmailForm(person) -%}
    {%- if person -%}
    <div id="sendEmailForm">
        <input type="hidden" name="_userId" id="_userId" value="{{person.id}}" />
        <div class="registration-status-container">
            <span class="text-muted">Registration Status: </span>
            {% if person and person.has_role("write_only") %}<h4 class="text-warning registration-label">not yet registered</h4>
            {%- else -%}
            <h4 class="text-success registration-label">registered</h4>
            {%- endif -%}
        </div>
        <label id="sendEmailLabel" class="text-muted">{{ _("Send Email to Patient") }}</label>
        <select  id="profileEmailSelect" class="form-control bd-element">
            <option value="">{{ _("Select Email...") }}</option>
            {%- if person.has_role('write_only') %}<option value="invite">{{ app_text('profileSendEmail option invite') }}</option>{%- endif %}
            <option value="reminder">{{ app_text('profileSendEmail option reminder') }}</option>
        </select>
        <button id="btnProfileSendEmail" class="btn btn-tnth-primary disabled" type="button">{{ _("Send email") }}</button>
        <div id="profileEmailMessage" class="text-info"></div>
    </div>
    <script>$(function () {
        function getAccessUrl() {
            var url = '';
            $.ajax ({
                type: 'GET',
                url: '/api/user/' + $("#_userId").val() + '/access_url',
                contentType: "application/json; charset=utf-8",
                dataType: 'json',
                async: false
            }).done(function(data) {
                url = data['access_url'];
                console.log(url);
            }).fail(function() {
                console.log('failed request');
            });
            return url;
        };
        if (!hasValue($("#email").val())) $("#profileEmailSelect").attr("disabled", true);

        $('#profileEmailSelect').on('change', function() {
            var message = '';
            if (this.value != '' && $("#email").val() != "" && $("#erroremail").text() == "") {
                message =  $(this).children('option:selected').text() + ' email will be sent to ' + $('#email').val();
                $('#profileEmailMessage').text(message);
                $('#btnProfileSendEmail').removeClass('disabled');
            } else {
                $('#profileEmailMessage').text('');
                $('#btnProfileSendEmail').addClass('disabled');
            }
        });

        $('#btnProfileSendEmail').on('click', function(event) {
            event.preventDefault();
            var emailTypeElem = $('#profileEmailSelect');
            var selectedOption = emailTypeElem.children('option:selected');
            var email = $('#email').val();

            if (selectedOption.val() != '') {
                var subject = '';
                var body = '';
                var return_url = '';
                var clinicName = (function() {
                    var orgs = $("#userOrgs input[name='organization']:checked").not('[parent_org]');
                    var parentName = "";
                    if (orgs.length > 0 ) {
                        orgs.each(function() {
                            if (!parentName) {
                                parentName = $(this).attr("data-parent-name");
                                if (!hasValue(parentName)) parentName = $(this).closest(".org-container[data-parent-id]").attr("data-parent-name");
                                //console.log("pn: " + parentName)
                            };
                        });
                    };
                    var cn = parentName ? parentName: "your clinic";
                    return cn;
                })();
                if (selectedOption.val() == 'invite'){
                    return_url = getAccessUrl();
                    {# javascript variables are not available at template
                       rendering time.  insert a placeholder and then
                       replace once the variable is available. #}
                    body = '{{ app_text('profileSendEmail invite email_body',
                            'url_placeholder') | safe }}'.replace(/\(clinic name\)/g, clinicName);
                    body = body.replace(/url_placeholder/g, return_url);
                    subject = '{{ app_text('profileSendEmail invite email_subject') }}'.replace(/\(clinic name\)/g, clinicName);
                }
                else { // reminder
                    body = '{{ app_text('profileSendEmail reminder email_body', url_for('user.login', _external=True, email=person.email)) | safe }}'.replace(/\(clinic name\)/g, clinicName);
                    subject = '{{ app_text('profileSendEmail reminder email_subject') }}'.replace(/\(clinic name\)/g, clinicName);
                }
                if (body != '') {
                    $.ajax ({
                        type: 'POST',
                        url: '/invite',
                        contentType: 'application/x-www-form-urlencoded; charset=UTF-8',
                        data: {'subject': subject, 'recipients': email, 'body': body}
                    }).done(function(data) {
                       //console.log('data ' + data);
                        $('#profileEmailMessage').text(selectedOption.text() + ' email sent to ' + email);
                    }).fail(function() {
                        console.log('failed request');
                        $('#profileEmailMessage').text('Unable to send email.');
                    });
                } else {
                    $('#profileEmailMessage').text('Unable to generate URL for email');
                };
            } else $('#profileEmailMessage').text('You must select a email type.');
        });
     });</script>
    {%- endif -%}
{%- endmacro %}
{% macro profileSendEmail(person) -%}
    {%- if person -%}
        <div class="form-group float-input-label well well-lg" id="profileSendEmailContainer">{{profileEmailForm(person)}}</div>
    {% endif %}
{%- endmacro %}

{% macro profilePhone(person) -%}
    <div id="phoneGroup" class="form-group float-input-label profile-section">
        <label for="phone">{{ _("Cell") }} <span class="text-muted smaller-text">({{ _("Optional") }})</span></label>
        <input type="text" class="form-control" id="phone" name="phone" placeholder="{{ _('XXX-XXX-XXXX') }}" value="{{ person.phone if person and person.phone }}" />
    </div>
{%- endmacro %}

{% macro resetPassword(person) %}
    <div id="resetPasswordGroup" class="form-group profile-section flex-item">
        <button id="btnPasswordResetEmail" class="btn btn-tnth-primary">{{ _("Send email") }}</button>
        <div id="passwordResetMessage" class="text-info"></div>
    </div>
    <script>
    {% if person %}
    $(function() {
        if (!hasValue($("#email").val())) $("#btnPasswordResetEmail").attr("disabled", true);
        $('#btnPasswordResetEmail').on('click', function(event) {
            event.preventDefault();
            email = $('#email').val()
            if (email) {
                $.ajax ({
                    type: 'POST',
                    url: '/api/user/' + {{person.id}} + '/password_reset',
                    contentType: 'application/x-www-form-urlencoded; charset=UTF-8'
                }).done(function(data) {
                    $('#passwordResetMessage').text('Password reset email sent to ' + email);
                }).fail(function() {
                    console.log('failed request');
                    $('#passwordResetMessage').text('Unable to send email.');
                });
            } else {
                $('#passwordResetMessage').text('No email address found for user');
            };
        });
    });
    {% endif %}
    </script>
{%-endmacro %}

{% macro profileOrgsSelector(person, current_user, consent_agreements) -%}
    <div id="userOrgs_view" class="view-container"></div>
    <div class="edit-container">
        <div id="userOrgs" class="customized">
           <p class="prompt text-muted">{{ _("In what state ")}}{% if current_user and current_user.has_role(ROLE.STAFF)%}{{_("is the patient ")}}{%else%}{{_("are you ")}}{% endif %}{{_("currently receiving prostate cancer care?") }}</p>
           <div class="state-selector-container"><select id="stateSelector" class="form-control"></select></div>
           <div id="fillOrgs" userId="{{person.id if person}}" class="orgs-by-state" {%if person and person.has_role(ROLE.PATIENT) and person.id == current_user.id %}patient_view="true"{%endif%}>
               <p class="clinic-prompt prompt">{{ _("What is your main clinic for prostate cancer care?")}}</p>
               <div class="main-state-container">
                    <div class="noOrg-container" style="display: none">
                        <label>
                            <input id="noOrgs" class="clinic" type="radio" name="organization" value="0" />
                            <span>{{ _("None of the Above") }}</span>
                        </label>
                    </div>
               </div>
           </div>
           <div id="userOrgsInfo" class="text-muted">No clinic found in selected clinic.</div>
           {% if consent_agreements %}{{consent(person, consent_agreements, current_user)}}{% endif %}
        </div>
    </div>
    <script>
        var CONSENT_WITH_TOP_LEVEL_ORG = {% if config.CONSENT_WITH_TOP_LEVEL_ORG %}true{% else %}false{% endif %};
        function handleCheckedItem() {
            var o = $("#userOrgs input[name='organization']:checked");
            if (o.length > 0 && o.val() != 0) {
                o.closest(".state-container").show();
                $(".clinic-prompt").show();
            };
        };
        function hasChildrenOrgs(orgId, data) {
            if (hasValue(orgId) && hasValue(data)) {
                var parentId, hasChildren = false;
                data.forEach(function(item) {
                    if (!hasChildren) {
                        if (item.partOf) parentId = (item.partOf.reference).split("/")[2];
                        hasChildren = (parentId == orgId);
                    };

                });
                return hasChildren;
            } else return false;
        }
        $(function () {
            $("#stateSelector").on("change", function() {
                var selectedState = $(this).find("option:selected"), container = $("#" + selectedState.val() + "_container");
                var defaultPrompt = "What is your main clinic for prostate cancer care";
                $("#userOrgsInfo").hide();
                if (selectedState.val() != "") {
                    if (selectedState.val() == "none") {
                        $(".state-container, .noOrg-container").hide();
                        $(".clinic-prompt").text("").hide();
                        $("#noOrgs").prop("checked", true).trigger("click");
                        //send of ajax to update org to 0 here
                    } else {
                        if (container.length > 0) {
                            $(".state-container").hide();
                            $(".clinic-prompt").text(defaultPrompt + " in " + selectedState.text() + "?").show();
                            $(".noOrg-container").show();
                            $("#noOrgs").prop("checked", false);
                            container.show();
                            {% if person %}
                                var checkedItem = container.find("input[name='organization']:checked");
                                if (checkedItem.length > 0) {
                                   checkedItem.trigger("click");
                                };
                            {% endif %}
                        } else {
                            $(".state-container, .clinic-prompt, .noOrg-container").hide();
                            $("#userOrgsInfo").show();
                        };
                    };
                } else {
                    $(".state-container, .noOrg-container").hide();
                    $(".clinic-prompt").text("").hide();
                };
            });
            $.ajax ({
                type: "GET",
                url: '/api/organization',
                async: false
            }).done(function(data) {
                if (data && data.entry) {
                  var entry = data.entry, states = {};
                  entry.forEach(function(item) {
                    var __state = "";
                    if (item.identifier) {
                        (item.identifier).forEach(function(region) {
                            if (region.system === "http://us.truenth.org/identity-codes/practice-region" && region.value) {
                                __state = (region.value).split(":")[1];
                                if (!states[__state]) {
                                    $("#stateSelector").append("<option value='" + __state + "'>" + stateDict[__state] + "</option>");
                                    if ($("#" + __state + "_container").length == 0) $("#userOrgs .main-state-container").prepend("<div id='" + __state + "_container' state='" + __state + "' class='state-container'></div>");
                                    states[__state] = true;
                                };
                                if (parseInt(item.id) != 0) {
                                    var parentId;
                                    if (item.partOf) parentId = (item.partOf.reference).split("/")[2];
                                    else {
                                        //need to check if it is a parent org and whether it has child org or not
                                        var c = hasChildrenOrgs(item.id, entry);
                                        if (!c) parentId = item.id;
                                    }
                                    if (parentId) {
                                        $("#" + __state + "_container").append("<div class='radio'><label><input class='clinic' type='radio' id='" + item.id + "_org' value='" + item.id + "' state='" + __state + "' name='organization' data-parent-id='" + parentId + "'>" + item.name + "</label></div>");
                                    };
                                };
                            };
                        });
                    };

                  });

                  var selectOptions = $("#stateSelector").sortOptions();
                  $("#stateSelector").empty().append(selectOptions)
                  .append("<option value='none'>Other</option>")
                  .prepend("<option value='' selected>Select</option>")
                  .val("");
                  $(".state-container, .clinic-prompt").hide();
                  OT.handlePreSelectedClinic();
                  //case of pre-selected clinic, need to check if any clinic has prechecked
                  setTimeout("handleCheckedItem();", 500);

                  OT.populateOrgsList(entry);
                  {% if person %} tnthAjax.getDemo({{person.id}}); {% endif %}
                  OT.handleEvent();
                };

            }).fail(function() {

            });
        });
    </script>
{%- endmacro %}

<!--this has an ajax call to fill in the content-->
{% macro profileOrg(person, removeNone, consent_agreements, current_user) -%}
    <div id="userOrgs_view" class="view-container"></div>
    <div class="edit-container">
        <div class="form-group profile-section standard" id="userOrgs">
            {% if 'patient' in config.CONSENT_EDIT_PERMISSIBLE_ROLES %}<label>{{ _("Main clinic for prostate cancer care") }}</label>{%else%}
            <label>{{_("Clinics ")}}<span class="text-muted smaller-text">({{ _("Optional") }})</span></label>{% endif %}
            <div class="indent">
            <div id="fillOrgs" {% if person and person.has_role(ROLE.PATIENT) and (person.id == current_user.id) %}patient_view="true"{%endif%}></div>
            <div class="noOrg-container" style="{{'display:none' if removeNone == 'true'}}"><label><input id="noOrgs" class="clinic" type="checkbox" name="organization" value="0"><span>{{ _("None of the Above") }}</span></label></div>
            </div>
            {% if consent_agreements %}{{consent(person, consent_agreements, current_user)}} {% endif %}
            <div class="help-block with-errors"></div>
        </div>
    </div>
    <script>
        var CONSENT_WITH_TOP_LEVEL_ORG = {% if config.CONSENT_WITH_TOP_LEVEL_ORG %}true{% else %}false{% endif %};
        var ORG_EDIT_PERMISSIBLE_ROLES = {% if config.CONSENT_EDIT_PERMISSIBLE_ROLES %}{{ config.CONSENT_EDIT_PERMISSIBLE_ROLES|safe }}{% else %}false{% endif %};
        var orgsEditable = {% if (current_user.has_role(ROLE.STAFF) and ROLE.STAFF in config.CONSENT_EDIT_PERMISSIBLE_ROLES) or (current_user.has_role(ROLE.PATIENT) and ROLE.PATIENT in config.CONSENT_EDIT_PERMISSIBLE_ROLES) or current_user.has_role(ROLE.ADMIN) %}true{% else %}false{% endif %};
        //STAFF CANNOT EDIT THEIR OWN ORGS
        {% if not(current_user.has_role(ROLE.ADMIN)) and current_user.has_role(ROLE.STAFF) and (current_user.id == person.id) %}orgsEditable = false;{% endif %}

        function disableOrgs() {
            $("#userOrgs input[name='organization']").not('[parent_org]').each(function() {
                    $(this).attr("disabled", true);
            });
        };
        var leafOrgs = false;
        {% if current_user.has_role(ROLE.STAFF) and not(current_user.has_role(ROLE.ADMIN)) %}
            leafOrgs = {% if current_user.leaf_organizations() %} {{current_user.leaf_organizations() | safe}} {% else %} false {% endif %};
        {% endif %}
        $(function () {
            {% if consent_agreements %}setTimeout('tnthAjax.getConsent({{ person.id if person }}, true);', 500);{% endif %}
            setTimeout('tnthAjax.getOrgs({{ person.id if person }}, false, false, _handleOrgs);', 500);
        });

        function _handleOrgs() {

            if (leafOrgs) OT.filterOrgs(leafOrgs);
            if (!orgsEditable) disableOrgs();

            {%- if ((person.has_role(ROLE.PATIENT) or current_user.has_role(ROLE.PATIENT)) and 'patient' in config.CONSENT_EDIT_PERMISSIBLE_ROLES) or
                ((person.has_role(ROLE.PATIENT) and current_user.has_role(ROLE.STAFF)) and 'staff' in config.CONSENT_EDIT_PERMISSIBLE_ROLES)
             -%}
                var userOrgs = $("#userOrgs input[name='organization']");
                if (userOrgs.length == 0) userOrgs = $("#userOrgs input[name='organization']");
                var checkedOrgs = {};
                userOrgs.each(function() {
                    if ($(this).prop("checked")) {
                        checkedOrgs[$(this).val()] = true;
                    };
                    $(this).attr("type", "radio");
                    if (checkedOrgs[$(this).val()]) {
                        $(this).prop("checked", true);
                    };
                });
            {%- endif -%}
            {% if (current_user.has_role('patient') or current_user.has_role('write_only')) and not('patient' in config.CONSENT_EDIT_PERMISSIBLE_ROLES) %}
                var userOrgs = $("#userOrgs input[name='organization']").not('[parent_org]');
                var checkedOrgs = [];
                userOrgs.each(function() {
                    if ($(this).prop("checked") && parseInt($(this).val()) != 0) {
                        checkedOrgs.push({
                            "id": $(this).val(),
                            "name": $("#org-label-" + $(this).val()).text()
                        });
                    };
                });
                if (checkedOrgs.length > 0) {
                    var html = "";
                    checkedOrgs.forEach(function(item) {
                        html += '<div id="' + item.id + '_container" class="org-container"><label id="org-label-' + item.id + '" class="org-label"><input class="clinic" type="checkbox" name="organization" id="' + item.id + '_org" value="' + item.id + '" disabled="disabled" checked>' + item.name + "</label></div>";
                    });
                    $("#fillOrgs").html(html);
                    $("div.noOrg-container").hide();
                } else {
                    if ($("#noOrgs").is(":checked")) {
                        $("#fillOrgs").html("<span class='text-muted'>No organization/affiliation</span>");
                        $("div.noOrg-container").hide();
                    };
                }

            {% endif %}
        };
    </script>
{%- endmacro %}

{% macro consent(person, consent_agreements, current_user) -%}
    {%- if person and consent_agreements -%}
        <div id="consentContainer">
            {%- for org in consent_agreements -%}
               {% if consent_agreements[org].url and consent_agreements[org].asset %}
              <div id="{{org}}_consentItem" class="consent"><input type="hidden" id="{{org}}_agreement_url" value="{{consent_agreements[org].url}}" /><input type="hidden" id="{{org}}_editor_url" value="{{consent_agreements[org].editor_url}}" data-show="{%if current_user and current_user.has_role(ROLE.CONTENT_MANAGER) %}true{%else%}false{%endif%}"/><input type="hidden" id="{{org}}_agreement_organization_name" value="{{consent_agreements[org].organization_name}}"/></div>
                  <div class="modal fade" id="{{org}}_consentModal" tabindex="-1" role="dialog" aria-labelledby="{{org}}_consentModal">
                    <div class="modal-dialog" role="document">
                        <div class="modal-content">
                                <div class="modal-header">
                                <button type="button" class="close" data-dismiss="modal" aria-label="Close"><span aria-hidden="true">&times;</span></button>
                                <h4 class="modal-title">{{ _("Consent to share information") }}</h4>
                                </div>
                                <div class="modal-body">
                                <h4>Terms</h4>
                                <div style="border-style:ridge; max-height: 250px; overflow: auto; padding: 1em; background-color:#F5F5F5">{{consent_agreements[org].asset|safe}}</div>
                                <br/>
                                <p>{{_("Do you consent to sharing information with the ")}}<span class="consent-clinic-name">{{consent_agreements[org].organization_name}}</span>?</p>
                                <div id="{{org}}_consentAgreementRadioList" class="profile-radio-list">
                                  <label class="radio-inline">
                                      <input type="radio" name="toConsent" id="{{org}}_consent_yes" data-org="{{org}}" value="yes"/>
                                      {{ _("Yes") }}
                                  </label>
                                  <br/>
                                  <label class="radio-inline">
                                      <input type="radio" name="toConsent" id="{{org}}_consent_no" data-org="{{org}}"  value="no"/>
                                      {{ _("No") }}
                                  </label>
                                </div>
                                <div id="{{org}}_consentAgreementMessage" class="error-message"></div>
                                 </div>
                                 <br/>
                                 <div class="modal-footer" >
                                    <button type="button" class="btn btn-default btn-consent-close" data-org="{{org}}" data-dismiss="modal" aria-label="Close">{{ _("Close") }}</button>
                                 </div>
                            </div>
                        </div>
                    </div>
                {% endif %}
            {%- endfor -%}
        </div>
        <script>
            $(function() {
                $("#consentContainer input[name='toConsent']").each(function() {
                    $(this).on("click", function() {
                        var orgId = $(this).attr("data-org");
                        if ($(this).val() == "yes") {
                            var params = CONSENT_ENUM["consented"];
                            params.org = orgId;
                            params.agreementUrl = $("#" + orgId + "_agreement_url").val();
                            tnthAjax.setConsent({{person.id}}, params);
                        }
                        else tnthAjax.deleteConsent({{person.id}}, {"org":orgId});
                        if (typeof reloadConsentList != "undefined") setTimeout("reloadConsentList();", 500);
                        setTimeout('$(".modal").modal("hide");', 250);
                    });
                });
                $(document).delegate("#consentContainer button[data-dismiss]", "click", function(e) {
                    e.preventDefault();
                    e.stopPropagation();
                    setTimeout("location.reload();", 10);
                });
                $("#consentContainer .modal").each(function() {
                    $(this).on("hidden.bs.modal", function() {
                        if ($("#consentContainer input[name='toConsent']:checked").length > 0) {
                            var userId = $("#fillOrgs").attr("userId");
                            assembleContent.demo(userId ,true, $("#userOrgs input[name='organization']:checked"), true);
                        };
                    });
                });
            });
        </script>
    {%- endif -%}
{%- endmacro %}

{% macro patientReports(person) -%}
    <input type="hidden" id="pr_user_id" value="{{person.id}}"/>
    <div id="prTableToolBar"><span id="tableCount"></span></div>
    <table id="profilePatientReportTable" class="smaller-text"></table>
    <div id="patientReportErrorMessage" class="text-muted"></div>
    <script>
    $(function () {
         var ww = $(window).width();
         var prUserId = $("#pr_user_id").val();
         var userTimeZone = getUserTimeZone(prUserId);
         var userLocale = getUserLocale(prUserId);

        $.ajax ({
            type: "GET",
            url: '/api/user/' + $("#pr_user_id").val() + '/user_documents?document_type=PatientReport',
            contentType: "application/json; charset=utf-8",
            dataType: 'json'
        }).done(function(data) {
            if (data["user_documents"] && data["user_documents"].length > 0 ) {
                var fData = [];
                data["user_documents"].forEach(function(item) {
                    if (String(userTimeZone).toUpperCase() != "UTC") item["uploaded_at"] = convertUserDateTimeByLocaleTimeZone(String(item["uploaded_at"]), userTimeZone, userLocale);
                    else item["uploaded_at"] = String(item["uploaded_at"]).replace(/[tz]/gi, " ");
                    item["actions"] = '<a title="Download" href="' + '/api/user/' + String(item["user_id"]) + '/user_documents/' + String(item["id"]) + '"><i class="fa fa-arrow-down"></i></a>';
                    fData.push(item);
                });

                $('#profilePatientReportTable').bootstrapTable( {
                    data: fData,
                    pagination: true,
                    pageSize: 5,
                    pageList: [5, 10, 25, 50, 100],
                    classes: 'table table-responsive profile-patient-reports',
                    sortName: 'uploaded_at',
                    search: true,
                    smartDisplay: true,
                    showToggle: true,
                    showColumns: true,
                    toolbar: "#prTableToolBar",
                    rowStyle: function rowStyle(row, index) {
                          return {
                            css: {"background-color": (index % 2 != 0 ? "#F2F2F2" : "#FFF")}
                          };
                    },
                    undefinedText: '--',
                    columns: [
                        {
                            field: 'user_id',
                            title: 'User',
                            width: '5%',
                            sortable: true,
                            searchable: true
                        }, {
                            field: 'filename',
                            title: 'Filename',
                            searchable: true,
                            sortable: true
                        }, {
                            field: 'uploaded_at',
                            title: 'Uploaded At' + (userTimeZone == "UTC" ? " (GMT)" : ""),
                            sortable: true,
                            searchable: true,
                            width: '20%'
                        }, {
                            field: 'document_type',
                            title: 'Document Type',
                            sortable: true,
                            visible: false
                        }, {
                            field: 'actions',
                            title: 'Actions',
                            sortable: false,
                            searchable: false,
                            visible: true
                        }
                    ]
                } );
            } else {
                $("#patientReportErrorMessage").text("No patient report found.").removeClass("error-message");
            }

        }).fail(function() {
            $("#profilePatientReportTable").closest("div.profile-item-container").hide();
            $("#patientReportErrorMessage").text("Problem retrieving patient reports from server.").addClass("error-message");
        });
     });</script>
{%- endmacro %}

{% macro profileConsent(person, current_user) -%}
    {% if person %}
    <div id="profileConsentList"></div>
    <script>
        var CONSENT_EDIT_PERMISSIBLE_ROLES = {% if config.CONSENT_EDIT_PERMISSIBLE_ROLES %}{{ config.CONSENT_EDIT_PERMISSIBLE_ROLES|safe }}{% else %}false{% endif %};
        var consentEditable = {% if (current_user.has_role(ROLE.STAFF) and ROLE.STAFF in config.CONSENT_EDIT_PERMISSIBLE_ROLES) or (current_user.has_role(ROLE.PATIENT) and ROLE.PATIENT in config.CONSENT_EDIT_PERMISSIBLE_ROLES) or current_user.has_role(ROLE.ADMIN) %}true{% else %}false{% endif %};
        var _isAdmin = {%if current_user.has_role(ROLE.ADMIN) %}true{%else%}false{%endif%};

        /**** this function is used when this section becomes editable ****/
        function reloadConsentList() {
            var eventLoading = '<div style="margin: 1em" id="consentListLoad"><i class="fa fa-spinner fa-spin fa-2x loading-message"></i></div>';
            $("#profileConsentList").animate({opacity: 0}, function() {
                    $(this).html(eventLoading).css('opacity',1);
                    // Set a one second delay before getting updated list. Mostly to give user sense of progress/make it
                    // more obvious when the updated list loads
                    setTimeout(function(){
                        tnthAjax.getConsent({{person.id}});
                    },1000);

            });
        };
        $(function () {
            setTimeout("tnthAjax.getConsent({{person.id}}, false);", 500);
        });
    </script>
    {% endif %}
{%- endmacro %}

{% macro profileAuditLog(person, current_user) -%}
    {% if (person and current_user) and (current_user.has_role(ROLE.ADMIN) or current_user.has_role(ROLE.STAFF)) %}
        <input type="hidden" id="audit_user_id" value="{{person.id}}"/>
        <div id="auditTableToolBar"></div>
        <table id="profileAuditLogTable" class="smaller-text"></table>
        <div id="profileAuditLogErrorMessage" class="error-message"></div>
        <script>
        function _showText(obj) {
            if (obj) {
                var f = $(obj).parent().find('.second');
                f.toggleClass('hide');
                $(obj).text($(obj).text() ==='More...' ? 'Less...': 'More...');
            }
        };
        $(function () {
             var ww = $(window).width();
             var auditUserId = $("#audit_user_id").val();
             var userTimeZone = getUserTimeZone(auditUserId);
             var userLocale = getUserLocale(auditUserId);

            $.ajax ({
                type: "GET",
                url: '/api/user/' + $("#audit_user_id").val() + '/audit',
                contentType: "application/json; charset=utf-8",
                dataType: 'json'
            }).done(function(data) {
                //console.log(data["audits"]);
                if (data["audits"] && data["audits"].length > 0 ) {
                    var fData = [];
                    data["audits"].forEach(function(item) {
                        item["by"] = item["by"]["reference"];
                        //item["lastUpdated"] = item["lastUpdated"].replace("T", " ");
                        var r = /\d+/g;
                        var m = r.exec(String(item["by"]));
                        if (m) item["by"] = m[0]
                        else item["by"] = "-";
                        //console.log(r.exec(String(item["by"])));

                        if (String(userTimeZone).toUpperCase() != "UTC") item["lastUpdated"] = convertUserDateTimeByLocaleTimeZone(String(item["lastUpdated"]), userTimeZone, userLocale);
                        else item["lastUpdated"] = String(item["lastUpdated"]).replace(/[tz]/gi, " ");
                        var c = String(item["comment"]);
                        var len = ((ww < 650) ? 20 : (ww < 800? 40 : 80));

                        item["comment"] = c.length > len ? (c.substring(0, len+1) + "<span class='second hide'>" + c.substr(len+1) + "</span><br/><sub onclick='_showText(this)' class='pointer text-muted'>More...</sub>") : item["comment"];
                        fData.push(item);
                    });

                    $('#profileAuditLogTable').bootstrapTable( {
                        data: fData,
                        pagination: true,
                        pageSize: 5,
                        pageList: [5, 10, 25, 50, 100],
                        classes: 'table table-responsive profile-audit-log',
                        sortName: 'lastUpdated',
                        search: true,
                        smartDisplay: true,
                        showToggle: true,
                        showColumns: true,
                        toolbar: "#auditTableToolBar",
                        rowStyle: function rowStyle(row, index) {
                              return {
                                css: {"background-color": (index % 2 != 0 ? "#F2F2F2" : "#FFF")}
                              };
                        },
                        undefinedText: '--',
                        columns: [
                            {
                                field: 'by',
                                title: 'User',
                                width: '5%',
                                sortable: true,
                                searchable: true
                            }, {
                                field: 'comment',
                                title: 'Comment',
                                searchable: true,
                                sortable: true
                            }, {
                                field: 'lastUpdated',
                                title: 'Date/Time' + (userTimeZone == "UTC" ? "<span class='gmt'> (GMT)</span>" : ($(".timezone-error").text() == "" ? "" : ("<span class='gmt'> (GMT)</span>"))),
                                sortable: true,
                                searchable: true,
                                /******
                                sorter: function(a, b) {
                                    return new Date(b).getTime() - new Date(a).getTime();
                                },
                                ****/
                                width: '20%'
                            },
                            {
                                field: 'version',
                                title: 'Version',
                                sortable: true,
                                visible: false
                            }
                        ]
                    } );
                } else {
                    $("#profileAuditLogErrorMessage").text("No audit log item found.");
                }


            }).fail(function() {
                $("#profileAuditLogErrorMessage").text("Problem retrieving audit log from server.");
            });
         });</script>
     {% endif %}
{%- endmacro %}

{% macro profileRole(person, current_user) -%}
    {% if (person and current_user) and current_user.has_role('admin') and not person.has_role('service') %}
        <h4 class="text-muted">{% if person and person.username %}{{ _("for") + " " + person.username }} {% endif %}</h4>
        <p class="small-text text-muted">{{ _("Editable by admins only.") }}</p>
        <!-- roles are populated in main.js -->
        <div class="form-group" id="rolesGroup" style="margin-left: 10px"></div>
    {% endif %}
    {% if person %}
    <script>
    $(function () {
        tnthAjax.getRoleList();
        tnthAjax.getRoles({{ person.id }}, true);
        $("#rolesGroup input[name='user_type']").each(function() {
            $(this).on("click", function() {
                var roles = $("#rolesGroup input:checkbox:checked").map(function(){
                    return { name: $(this).val() };
                }).get();
                var toSend = {"roles": roles};
                //console.log('update role: ' + toSend);
                tnthAjax.putRoles({{person.id}},toSend);
             });
        });
    });
    </script>
    {% endif %}

{%- endmacro %}

{% macro profileSessionList(person, current_user) -%}
    <div id="userSessionsListContainer">
        <input type="hidden" id="_session_user_id" value="{{person.id if person}}"/>
        <table id="userSessionListTable" class="tnth-admin-table table table-hover table-condensed table-striped table-bordered table-responsive small-text">
            <caption>{{ _("Session History") }} <span class="text-muted smaller-text">({{ _("click each row to review report") }})</span></caption>
            <tr><th>{{ _("Questionnaire Name") }}</th><th>{{ _("Status") }}</th><th>{{ _("Last Updated") }} <small id="gmtText" class="gmt">( {{ _("GMT Time Zone") }} )</small></th></tr>
        </table>
        <div id="profileSessionListError" class="error-message"></div>
    </div>
    <script>
        $(function () {
        var sessionListHTML = "";
        var sessionUserId = $("#_session_user_id").val();
        var userTimeZone = getUserTimeZone(sessionUserId);
        var userLocale = getUserLocale(sessionUserId);

        $.ajax ({
                type: "GET",
                url: '/api/patient/' + sessionUserId + '/assessment',
                contentType: "application/json; charset=utf-8",
                dataType: 'json',
                cache: false
            }).done(function(data) {
                var entries = data.entry ? data.entry : null;
                if (entries && entries.length > 0) {
                    entries.forEach(function(entry, index) {

                        var reference = entry['questionnaire']['reference'];
                        var arrRefs = String(reference).split('/');
                        var instrumentId = arrRefs.length > 0 ? arrRefs[arrRefs.length - 1] : "";
                        var authoredDate = String(entry['authored']);
                        var originalAuthoredDate = authoredDate;
                        if (userTimeZone != "UTC") {
                            authoredDate = convertUserDateTimeByLocaleTimeZone(authoredDate, userTimeZone, userLocale);
                            if($(".timezone-error").text() == "") $("#gmtText").hide();
                        }
                        else {
                            $("#gmtText").show();
                        }
                        if (instrumentId) {
                            var reportLink = '/patients/sessionReport/' + sessionUserId + '/' + instrumentId + "/" + originalAuthoredDate;
                            sessionListHTML += '<tr title="Click to view report"  ' +
                                                (index % 2 != 0 ? 'class="odd"': 'class="even"') + '>' +
                                                [entry['questionnaire']['display'],
                                                 entry['status'],
                                                 authoredDate.replace(/[tz]/gi, " ")].map(function(o) {
                                                    return  '<td><a href="' + reportLink + '">' + o + '</a></td>'
                                                 }).join('') +
                                                 '</tr>';
                        };
                    });
                        $("#userSessionListTable").append(sessionListHTML);
                        $("#userSessionListTable").show();

                } else {
                    $("#userSessionListTable").hide();
                    $("#userSessionsListContainer").prepend("<span class='text-muted'>No Questionnaire Data Found.</span>");
                };

            }).fail(function() {
                console.log("Problem retrieving session data from server.");
                $("#userSessionListTable").hide();
                $("#profileSessionListError").html("Problem retrieving session data from server.");
            });

    });
    </script>
{%- endmacro %}
{% macro profileAssessment(person, instrument_id, authored_date) -%}
        <div id="userSessionReportDetail" cellpadding="2">
            <input type="hidden" id="_report_user_id" value="{{person.id if person}}" />
            <input type="hidden" id="_report_authored_date" value="{{authored_date}}" />
            <table class="tnth-admin-table table table-condensed table-striped table-bordered small-text" id="userSessionReportDetailTable" ></table><br />
        </div>
        <script>
        $(function () {
            if (!(_isTouchDevice())) $('#userSessionReportDetailHeader [data-toggle="tooltip"]').tooltip();

            var sessionListHTML = "";
            var sessionUserId = $("#_report_user_id").val();
            var sessionAuthoredDate = $("#_report_authored_date").val();
            var userTimeZone = getUserTimeZone(sessionUserId);
            var userLocale = getUserLocale(sessionUserId);
            var convertedAuthoredDate = convertUserDateTimeByLocaleTimeZone(sessionAuthoredDate, userTimeZone, userLocale);

            $.ajax ({
                    type: "GET",
                    url: '/api/patient/' + sessionUserId + '/assessment/{{instrument_id}}',
                    contentType: "application/json; charset=utf-8",
                    dataType: 'json'
                }).done(function(data) {
                    //console.log(data)
                    $(".report-error-message").hide();
                    $("#userSessionReportDetailTable").html('');
                    if (data.entry && data.entry.length > 0) {
                        var entries = data['entry'];
                        var entry;
                        entries.forEach(function(item) {
                            if (!entry && (item["authored"] == sessionAuthoredDate)) entry = item;
                        });

                        if (!entry) entry = entries[0];
                        var reportHTML = '<caption><hr/><span class="profile-item-title">' +
                                        entries[0]['questionnaire']['display'] +
                                        '</span><br/><span class="text-muted smaller-text">Last Updated - ' +
                                        String(entry['authored']).replace(/[tz]/gi, " ") +
                                        convertedAuthoredDate.replace(/[tz]/gi, " ") +
                                        (String(userTimeZone).toLowerCase() == "utc" ? " <span class='gmt'>GMT</span>": "") + '</span><hr/></caption>';
                        reportHTML += '<tr><TH>Question</TH><TH>Response</TH></tr>';
                        entry['group']['question'].forEach(function(entry) {
                            var q = entry['text'] ? entry['text'] : '', a = '';
                            if (hasValue(q)) q = q.replace(/^[\d\w]{1,3}\./, '');  //replace question # in the beginning of the question
                            if (entry['answer']) {
                                (entry['answer']).forEach(function(item) {
                                    if (!hasValue(a) && item.valueString) a = item.valueString;
                                    if (!hasValue(q) && item.valueCoding && item.valueCoding.code) q = item.valueCoding.code;
                                });
                            };
                            if (!hasValue(q)) q = entry['linkId'];
                            reportHTML += '<tr><td>' + (hasValue(q)? q: "--") + '</td><td>' + (String(a) !== 'undefined' ? a : '--') + '</td></tr>';
                        });
                        $("#userSessionReportDetailTable").append(reportHTML);

                    }
                    //console.log(data);

                }).fail(function(xhr) {
                    console.log("Problem retrieving session data from server.");
                    $(".report-error-message").show();
                    $(".report-error-message").append("<br/>" + xhr.responseText);

                });

        });
        </script>

{%- endmacro %}

{% macro profileClinicalPCALocalized(person, current_user) -%}
 <div class="row">
        <div class="col-md-12">
            <div class="profile-item-container">
                <h4 id="clinicalQuestionsLoc" class="profile-item-title index-item">{{ _("Clinical Question") }}</h4>
                <p class="text-muted">{{ _("Question asked of the patient at account creation") }}</p>
                <input type="hidden" id="iq_userId" value="{{person.id if person}}" />
                <div id="pcaLocalizedContainer" class="well" style="margin-top: 1em; padding: 0.7em 2em 1em 2em">
                     <div id="patMeta" data-topic="pca_localized" class="pat-q">
                      <br />
                      <p>{{ _("Is the prostate cancer only within the prostate?") }}</p>
                      <div class="form-group">
                        <div class="radio">
                          <label>
                            <input type="radio" class="init-queries-field" data-save-container-id="pcaLocalizedContainer" name="pca_localized" id="pca_localized_yes" value="true"> {{ _("Yes") }}
                          </label>
                        </div>
                        <div class="radio">
                          <label>
                            <input type="radio" class="init-queries-field" data-save-container-id="pcaLocalizedContainer" name="pca_localized" id="pca_localized_no" value="false"> {{ _("No (the cancer is in other parts of my body, too)") }}
                          </label>
                        </div>
                      </div>
                    </div>
                </div>
            </div>
        </div>
</div>
<script>
    {% if person %}
        $(function () {
            tnthAjax.getClinical({{ person.id }});
            $("#pca_localized_yes").on("click", function() {
                tnthAjax.putClinical({{person.id}},"pca_localized","true", $(this));
                setTimeout('adjustAssessmentInstrument();', 1000);
            });
            $("#pca_localized_no").on("click", function() {
                tnthAjax.putClinical({{person.id}},"pca_localized","false", $(this));
                setTimeout('adjustAssessmentInstrument();', 1000);
            });
            getSaveLoaderDiv("profileForm", "pcaLocalizedContainer");
        });
    {% endif %}

</script>
{%- endmacro %}

{% macro profileClinicalQuestions(person, current_user) -%}
    <div class="row">
        <div class="col-md-12">
            <div class="profile-item-container {% if person and current_user and person.id == current_user.id %}editable{% endif %}" data-sections="clinical">
                <h4 id="clinicalQuestionsLoc" class="profile-item-title index-item">{% if person.id == current_user.id %}{{_("My Prostate Cancer Profile")}}{% else %}{{ _("Clinical Questions") }}{% endif %}</h4>
                {% if person.id != current_user.id %}<p class="text-muted">{{ _("Questions asked of the patient at registration") }}</p>{% endif %}
                <input type="hidden" id="iq_userId" value="{{person.id if person}}" />
                <div class="view-container">
                     <table>
                        <tr><td class="text-muted">{{_("Have you had a prostate cancer biopsy?")}}</td><td><div id="biopsy_view"></div></td></tr>
                        <tr><td class="text-muted">{{_("Have you been diagnosed with prostate cancer?")}}</td><td><div id="pca_diag_view"></div></td></tr>
                   </table>
                </div>
                <div id="patientQContainer" class="edit-container well">
                    {{patientQGroup(current_user)}}
                </div>
            </div>
        </div>
    </div>
    <script>
        function checkDiagnosis() {
            var diag = $("#pca_diag_yes");

            if (diag.is(":checked")) {
              diag.parents(".pat-q").nextAll().fadeIn();
            } else {
              diag.parents(".pat-q").nextAll().fadeOut();
            };
            {% if person and current_user and (person.id != current_user.id) %}
                if (!$("#patientQ input[type='radio']").is(":checked")) {
                    $("#patientQContainer").append("<span class='text-muted'>{{ _('no answers provided') }}</span>");
                };
            {% endif %}
            fillViews.clinical();

        };
        $(function () {
            $("#patientQ").show();
            //don't show treatment & pca localized questions
            $("#patTx").remove();
            $("#patMeta").remove();

            $("#patientQ hr").hide();
            {% if person and current_user and person.id != current_user.id %}
                $("#patientQ input[type='radio']").each(function() {
                    $(this).attr("disabled", "disabled");
                });
                $("#biopsyDate").attr("disabled", true);
            {% endif %}

            {% if person %}
                $(".pat-q input:radio").on("click",function(){
                      var thisItem = $(this);
                      var toCall = thisItem.attr("name")
                      // Get value from div - either true or false
                      var toSend = thisItem.val();
                      if (toCall != "biopsy") tnthAjax.postClinical({{person.id}},toCall,toSend, $(this).attr("data-status"), $(this));

                      if (toSend == "true" || toCall ==  "pca_localized") {
                        if (toCall == "biopsy") {
                            if ($("#biopsyDate").val() == "") return true;
                            else {
                              tnthAjax.postClinical({{person.id}}, toCall, toSend, "", $(this), {"issuedDate": $("#biopsyDate").val()});
                            };
                        };
                        thisItem.parents(".pat-q").nextAll().fadeIn();
                      } else {
                        if (toCall == "biopsy") {
                            tnthAjax.postClinical({{person.id}}, toCall, "false", $(this).attr("data-status"), $(this));
                            ["pca_diag", "pca_localized"].forEach(function(fieldName) {
                                $("input[name='" + fieldName + "']").each(function() {
                                    $(this).prop("checked", false);
                                });
                            });
                            if ($("input[name='pca_diag']").length > 0) {
                                tnthAjax.putClinical({{person.id}},"pca_diag","false", $(this));
                            };
                            if ($("input[name='pca_localized']").length > 0) {
                                tnthAjax.putClinical({{person.id}},"pca_localized","false", $(this));
                            };
                        } else if (toCall == "pca_diag") {
                            ["pca_localized"].forEach(function(fieldName) {
                              $("input[name='" + fieldName + "']").each(function() {
                                  $(this).prop("checked", false);
                              });
                            });
                            if ($("input[name='pca_localized']").length > 0) {
                                tnthAjax.putClinical({{person.id}},"pca_localized","false", $(this));
                            };
                        }
                        thisItem.parents(".pat-q").nextAll().fadeOut();
                      };
                  });
             {% endif %}

            [{
                "fields": $("#patientQ input[name='biopsy']"),
                "containerId": "patBiopsy"
            },
            {
                "fields": $("#patientQ input[name='pca_diag']"),
                "containerId": "patDiag"
            },
            {
                "fields": $("#patientQ input[name='pca_localized']"),
                "containerId": "patMeta"
            }
            ].forEach( function(item) {
                item.fields.each(function() {
                     getSaveLoaderDiv("profileForm", item.containerId);
                    $(this).attr("data-save-container-id", item.containerId);
                });
            });

            //wait for ajax calls to finish?
            //hide rest of the questions if the patient hasn't been diagnosed with prostate cancer
            setTimeout("checkDiagnosis();", 1000);


        });
    </script>
{%- endmacro %}

{% macro profileInterventionReports(person) -%}
    <div class="row">
            <div class="col-md-12 col-xs-12">
                <div class="profile-item-container">
                    <h4 id="interventionReportsLoc" class="profile-item-title index-item">{{ _("Reports") }}</h4>
                    <div>
                        {%- if person and person.staff_html() -%}
                            {{person.staff_html() | safe}}
                        {%- else -%}
                            <div class="text-muted">{{ _("No Reports Available") }}</div>
                        {%- endif -%}
                    </div>
                </div>
            </div>
    </div>
{%- endmacro %}

{% macro profileTimeZone(person) %}
    <div id="profileTimeZoneGroup" class="form-group timezone-container flex-item">
        <label>Time Zone</label>
        <select class="form-control" id="profileTimeZone" data-save-container-id="profileTimeZoneGroup">
            <option value="UTC">-- Select --</option>
            <option value="America/Denver">America/Denver</option>
            <option value="America/Los_Angeles">America/Los Angeles</option>
            <option value="America/Indianapolis">America/Indianapolis</option>
            <option value="America/New_York">America/New York</option>
            <option value="Australia/Adelaide">Australia/Adelaide</option>
            <option value="Australia/Brisbane">Australia/Brisbane</option>
            <option value="Australia/Broken_Hill">Australia/Broken_Hill</option>
            <option value="Australia/Canberra">Australia/Canberra</option>
            <option value="Australia/Currie">Australia/Currie</option>
            <option value="Australia/Darwin">Australia/Darwin</option>
            <option value="Australia/Eucla">Australia/Eucla</option>
            <option value="Australia/Hobart">Australia/Hobart</option>
            <option value="Australia/Lindeman">Australia/Lindeman</option>
            <option value="Australia/Lord_Howe">Australia/Lord_Howe</option>
            <option value="Australia/Melbourne">Australia/Melbourne</option>
            <option value="Australia/North">Australia/North</option>
            <option value="Australia/Perth">Australia/Perth</option>
            <option value="Australia/Queensland">Australia/Queensland</option>
            <option value="Australia/South">Australia/South</option>
            <option value="Australia/Sydney">Australia/Sydney</option>
            <option value="Australia/Tasmania">Australia/Tasmania</option>
            <option value="Australia/Victoria">Australia/Victoria</option>
            <option value="Australia/West">Australia/West</option>
            <option value="Australia/Yancowinna">Australia/Yancowinna</option>
        </select>
    </div>
    <div class="timezone-warning"></div>
    <div class="timezone-error"></div>
    <script>
    {% if person %}
    $(function() {
        getSaveLoaderDiv("profileForm", "profileTimeZoneGroup");
        $('#profileTimeZone').on('change', function() {
            $(".timezone-error").html("");
            $(".timezone-warning").html("");
            assembleContent.demo({{ person.id }},true, $(this), true);
            if ($.trim($(".timezone-error").text()) == "") {
                setTimeout(function(){
                    window.location.reload(true);
                },1000);
            };
        });
    });
    {% endif %}
    </script>
{%-endmacro %}

{% macro profileDeceased(person, current_user) -%}
    <div class="row">
        <div class="col-md-12 col-xs-12">
            <div class="profile-item-container editable" data-sections="deceased">
                <h4 id="deathLoc" class="profile-item-title index-item">{{ _("Deceased Status") }}</h4>
                <input type="hidden" id="deathDate" value="" />
                <div class="view-container">
                    <div id="boolDeath_view"></div>
                    <div id="deathDate_view"></div>
                </div>
                <div class="edit-container">
                    <div class="checkbox" id="boolDeathGroup">
                        <label>
                            <input type="checkbox" name="boolDeath" id="boolDeath" value="1" data-save-container-id="boolDeathGroup" />{{ _("Has the patient passed away?") }}
                        </label>
                    </div>
                    <hr/>
                    <div class="form-group">
                        <label class="text-muted">{{ _("Deceased Date") }}</label>
                    </div>
                    <div class="row" style="margin-top:-8px">
                        <div class="col-md-3 col-xs-6">
                            <div id="deathDayContainer" class="form-group profile-section">
                                <input class="form-control" id="deathDay" name="deathDay" data-save-container-id="deathDayContainer" placeholder="DD" type="text" pattern="\d[\d]?" maxlength="2" required />
                                 <div class="help-block with-errors"></div>
                            </div>
                        </div>
                        <div class="col-md-3 col-xs-10">
                            <div id="deathMonthContainer" class="form-group profile-section">
                                <select class="form-control" name="deathMonth" id="deathMonth" data-save-container-id="deathMonthContainer" required>
                                    <option value="">{{ _("Month") }}...</option>
                                    <option value="01">{{ _("January") }}</option>
                                    <option value="02">{{ _("February") }}</option>
                                    <option value="03">{{ _("March") }}</option>
                                    <option value="04">{{ _("April") }}</option>
                                    <option value="05">{{ _("May") }}</option>
                                    <option value="06">{{ _("June") }}</option>
                                    <option value="07">{{ _("July") }}</option>
                                    <option value="08">{{ _("August") }}</option>
                                    <option value="09">{{ _("September") }}</option>
                                    <option value="10">{{ _("October") }}</option>
                                    <option value="11">{{ _("November") }}</option>
                                    <option value="12">{{ _("December") }}</option>
                                </select>
                                <div class="help-block with-errors"></div>
                            </div>
                        </div>
                        <div class="col-md-3 col-xs-6">
                            <div id="deathYearContainer" class="form-group profile-section">
                                <input class="form-control" id="deathYear" name="deathYear" placeholder="YYYY" pattern = "\d{4}" type="text" maxlength="4" data-save-container-id="deathYearContainer" required />
                                <div class="help-block with-errors"></div>
                            </div>
                        </div>
                    </div>
                </div>
                <div id="errorDeathDate" class="error-message"></div>
            </div>
        </div>
    </div>
    <script>
        $(document).ready(
            function() {
                getSaveLoaderDiv("profileForm", "boolDeathGroup");
                $("#boolDeath").on("change", function() {
                    if (!($(this).is(":checked"))) {
                        $("#deathYear").val("");
                        $("#deathDay").val("");
                        $("#deathMonth").val("");
                        $("#deathDate").val("");
                    }
                    assembleContent.demo({{person.id}}, true, $(this));
                });

                ["deathDay", "deathMonth", "deathYear"].forEach(function(fn) {
                    getSaveLoaderDiv("profileForm", $("#"+fn).attr("data-save-container-id"));
                    var fd = $("#" + fn);
                    var triggerEvent = fd.attr("type") == "text" ? "blur": "change";
                    fd.on(triggerEvent, function() {
                         var d = $("#deathDay");
                         var m = $("#deathMonth");
                         var y = $("#deathYear");
                         if (d.val() != "" && m.val() != "" && y.val() != "") {
                            if (d.get(0).validity.valid && m.get(0).validity.valid && y.get(0).validity.valid) {
                                var today = new Date();
                                // Check to see if this is a real date
                                var iy = parseInt(y.val()), im = parseInt(m.val()), iid=parseInt(d.val());
                                var date = new Date(iy,im-1,iid);
                                var errorMsg = "";

                                if (date.getFullYear() == iy && (date.getMonth() + 1) == im && date.getDate() == iid) {
                                    if (iy < 1900) errorMsg = "Year must be after 1900";
                                    // Only allow if birthdate is before today
                                    if (date.setHours(0,0,0,0) > today.setHours(0,0,0,0)) {
                                        errorMsg = "The date must not be in the future.";
                                    };
                                } else errorMsg = "Invalid Date. Please enter a valid date.";

                                if (errorMsg == "") {
                                    $("#deathDate").val(y.val()+"-"+m.val()+"-"+d.val());
                                    $("#boolDeath").prop("checked", true);
                                    $("#errorDeathDate").text("");
                                    assembleContent.demo({{person.id}}, true, $(this));
                                } else {
                                    $("#errorDeathDate").text(errorMsg);
                                };
                            };
                        };
                    });
                });
            }
        );
    </script>
{%- endmacro %}
{% macro profileStudyID(person) -%}
    <div id="profileStudyIDContainer" class="form-group">
        <label class="text-muted">Study ID</label>
        <input type="text" id="profileStudyId" class="form-control" required/>
        <div class="help-block with-errors"></div>
    </div>
{%- endmacro %}
{% macro profileCustomDetail(person) -%}
     <div class="row">
        <div class="col-md-12 col-xs-12">
            <h4 class="profile-item-title detail-title">{{_("Three ways to complete questionnaire")}}</h4>
            <div class="custom-container">
                <input type="text" style="position: fixed; left: -10000000px;" autofocus="true"/>
                <div class="profile-item-container custom-container-item-right">
                    <h4 id="customSendEmailLoc" class="profile-item-title index-item">{{_("Send email")}}</h4>
                    <br/>
                    <div class="text-muted custom-container-content">{{_("Invite or remind patient over email to complete their questionnaire")}}</div>
                    <br/>
                    <div>{{profileEmailForm(person)}}</div>
                </div>
                <div class="profile-item-container custom-container-item-right">
                    <h4 id="customLoginAsLoc" class="profile-item-title index-item">{{_("Log in as patient")}}</h4>
                    <div class="custom-container-content text-muted">{{_("This logs you out, and logs in the patient without their needing to enter credentials. This is so the patient can complete their questionnaire on this device. Ideal for tablet and kiosk computers.")}}</div><br/>
                    <button id="loginAsButton" class="btn btn-tnth-primary custom-btn" type="button">{{_("Log in as patient")}}</button>
                </div>
                <div class="profile-item-container custom-container-item">
                    <h4 id="customEnterManuallyLoc" class="profile-item-title index-item">{{_("Enter manually")}}</h4><br/>
                    <div class="custom-container-content enter-manual-container text-muted">{{_("Enter questionnaire responses on patient's behalf. Helpful if responses have been completed on paper.")}}</div><br/>
                    <div id="enterManualInfoContainer" class="text-info small-text"></div>
                    <a class="btn btn-tnth-primary custom-btn" id="assessmentLink" href="{{person.assessment_link}}">{{_("Enter manually")}}</a>
                </div>
            </div>
        </div>
    </div>
    <script>
    $(document).ready(function() {
        $("#profileSendEmailContainer").hide();
        $(".registration-email-prompt").hide();
        $("#sendEmailLabel").hide();
        $("#loginAsPatient").hide();
        $("#navMenuXs").hide();
        if (! hasValue($("#email").val()) ){
            $("#profileEmailSelect").attr("disabled", true);
        } else $("#profileEmailSelect").attr("disabled", false);
        $("#email").on("keyup", function() {
            if (hasValue($(this).val())) $("#profileEmailSelect").attr("disabled", false);
            else $("#profileEmailSelect").attr("disabled", true);
        });
        $("#loginAsButton").on("click", function(e) {
            e.preventDefault();
            e.stopPropagation();
            handleLoginAs(e);
        });
        {%- if person and person.assessment_overall_status and person.assessment_overall_status == "Completed" -%}
            $("#assessmentLink").attr("disabled", true); $("#enterManualInfoContainer").text("All available questionnaires have been completed.");
        {%- endif -%}
    });</script>
{%- endmacro %}
{% macro profileInterventions(user_interventions) -%}
  <div class="row">
        <div class="col-md-12 col-xs-12">
            <div class="profile-item-container">
                <h4 id="interventionsLoc" class="profile-item-title index-item">Interventions</h4>
                    {% if user_interventions %}
                        {% if user_interventions.length != 0 %}<p class="text-muted">Patient is participating in the following intervention(s): </p>{% endif %}
                        {% for intervention in user_interventions %}
                            <div class="capitalize">{{intervention.name | replace("_", " ")}}</div>
                        {% endfor %}
                        {% if user_interventions.length == 0 %}<div class="text-muted">None</div>{% endif %}
                    {% else %}
                        <div class="text-muted">None</div>
                    {% endif %}
                </div>
            </div>
    </div>
{%- endmacro %}

{% macro user_profile(person, current_user, consent_agreements, user_interventions) -%}
     <div class="row">
        <div class="col-md-12 col-sm-12 col-xs-12">
            <div class="profile-item-container editable" data-sections="demo">
                <h4 id="patientInformationLoc" class="profile-item-title index-item">{{_("My Information") }}</h4>
                <div class="view-container">
                   <table>
                        <tr><td class="text-muted">{{_("Name")}}</td><td><div id="name_view"></div></td></tr>
                        <tr><td class="text-muted">{{_("Date of Birth")}}</td><td><div id="dob_view"></div></td></tr>
                        {% if person and person.has_role(ROLE.PATIENT) %}<tr class="study-id-view"><td class="text-muted">{{_("Study Id")}}</td><td><div id="study_id_view"></div></td></tr>{% endif %}
                        <tr><td class="text-muted">{{_("Email")}}</td><td><div id="email_view"></div></td></tr>
                        <tr><td class="text-muted">{{_("Phone")}}</td><td><div id="phone_view"></div></td></tr>
                   </table>
                </div>
                <div class="edit-container">
                    {{profileName(person)}}
                    {{profileBirthDate(person)}}
                    {%- if person and person.has_role(ROLE.PATIENT) %}{{profileStudyID(person)}}{% endif -%}
                    {{profileEmail(person)}}
                    {{profilePhone(person)}}
                </div>
            </div>
        </div>
    </div>
    {% if person and person.has_role(ROLE.PATIENT) %}
        <div class="row">
            <div class="col-md-12 col-xs-12">
                <div class="profile-item-container patient-detail-container editable" data-sections="detail">
                    <h4 id="patientDetailLoc" class="profile-item-title index-item">{{ _("My Detail") }}</h4>
                    <div class="view-container">
                        <table>
                            <tr class="gender-view"><td class="text-muted">{{_("Gender")}}</td><td><div id="gender_view"></div></td></tr>
                            <tr class="ethnicity-view"><td class="text-muted">{{_("Ethnicity")}}</td><td><div id="ethnicity_view"></div></td></tr>
                            <tr class="race-view"><td class="text-muted">{{_("Race")}}</td><td><div id="race_view"></div></td></tr>
                            <tr class="indigenous-view"><td class="text-muted">{{_("Indigenous")}}</td><td><div id="indigenous_view"></div></td></tr>
                       </table>
                    </div>
                    <div class="flex edit-container">
                        {{profileGender(person)|show_macro('gender')}}
                        {{profileEthnicity(person)|show_macro('ethnicity')}}
                        {{profileRace(person)|show_macro('race')}}
                        {{profileIndigenous(person)|show_macro('indigenous')}}
                    </div>
                </div>
            </div>
        </div>
        <div class="row" id="profileSessionListMainContainer">
            <div class="col-md-12 col-xs-12">
                <div  class="profile-item-container">
                     <h4 id="proAssessmentsLoc" class="profile-item-title index-item">{{ _("My Questionnaires") }}</h4>
                    {{profileSessionList(person, current_user)}}
                </div>
            </div>
        </div>
        {{profileClinicalQuestions(person, current_user) | show_macro('clinical_questions')}}
        {{profileProcedures(person, current_user) | show_macro('procedures')}}
        <div class="row">
            <div class="col-md-12 col-xs-12">
                <div class="profile-item-container {% if person.has_role(ROLE.PATIENT) and ROLE.PATIENT in config.CONSENT_EDIT_PERMISSIBLE_ROLES%}editable{% endif %}" data-sections="org">
                    <h4 id="orgsLoc" class="profile-item-title index-item">{{ _("My Clinic") }}</h4>
                     {{profileOrgsSelector(person, current_user, consent_agreements)}}
                </div>
            </div>
        </div>
        <div class="row">
            <div class="col-md-12 col-xs-12">
                <div class="profile-item-container">
                    <h4 id="consentHistoryLoc" class="profile-item-title index-item">{{_("My Clinic Agreement")}}</h4>
                    {{profileConsent(person, current_user)}}
                </div>
            </div>
        </div>
    {% else %}
        <div class="row">
            <div class="col-md-12 col-xs-12">
                <div class="profile-item-container {% if person and person.has_role(ROLE.ADMIN) %}editable{% endif %}" data-sections="org">
                    <h4 id="orgsLoc" class="profile-item-title index-item">{{ _("My Clinic") }}</h4>
                    {{profileOrg(person,None,consent_agreements, current_user)}}
                </div>
            </div>
        </div>
    {% endif %}
     <div class="row">
        <div class="col-md-12 col-xs-12">
            <div  class="profile-item-container editable" data-sections="locale, timezone">
                <h4 id="timeZoneLocaleLoc" class="profile-item-title index-item">{{_("My Locale / Time Zone")}}</h4>
                <div class="view-container">
                    <table>
                        <tr class="locale-view"><td class="text-muted">{{_("Language")}}</td><td><div id="locale_view"></div></td></tr>
                        <tr class="timezone-view"><td class="text-muted">{{_("Time Zone")}}</td><td><div id="timezone_view"></div></td></tr>
                    </table>
                </div>
                <div class="edit-container flex">
                    {{profileLocale(person)|show_macro('language')}}
                    {{profileTimeZone(person)}}
                </div>
            </div>
        </div>
    </div>
    {% if person and person.has_role(ROLE.ADMIN) and not person.has_role(ROLE.SERVICE) %}
        <div class="row">
            <div class="col-md-12 col-xs-12">
                <div class="profile-item-container">
                     <h4 id="rolesLoc" class="profile-item-title index-item">{{ _("My Roles") }}</h4>
                    {{profileRole(person, current_user)}}
                </div>
            </div>
        </div>
    {% endif %}
{%- endmacro %}

{% macro profile(person, current_user, consent_agreements, user_interventions) -%}
    <!-- remember to add xs class to side when custom content is present -->
    {%- if config.CUSTOM_PATIENT_DETAIL -%}
        {%- if current_user and person and current_user.has_role(ROLE.STAFF) and person.has_role(ROLE.PATIENT) -%}
            {{ profileCustomDetail(person) }}
        {%- endif -%}
    {%- endif -%}
    <div class="row">
        <div class="col-md-12 col-xs-12">
            <h4 class="profile-item-title detail-title">Patient Details</h4>
        </div>
    </div>
    <div class="row">
        <div class="col-md-12 col-sm-12 col-xs-12">
            <div class="profile-item-container editable" data-sections="demo">
                <h4 id="patientInformationLoc" class="profile-item-title index-item">{% if person.has_role(ROLE.PATIENT) %}{{ _("Patient Information") }}{%else%}{{ _("User Information") }}{%endif%}</h4>
                <div class="view-container">
                   <table>
                        <tr><td class="text-muted">{{_("Name")}}</td><td><div id="name_view"></div></td></tr>
                        <tr><td class="text-muted">{{_("Date of Birth")}}</td><td><div id="dob_view"></div></td></tr>
                        {% if person.has_role('patient') %}<tr class="study-id-view"><td class="text-muted">{{_("Study Id")}}</td><td><div id="study_id_view"></div></td></tr>{% endif %}
                        <tr><td class="text-muted">{{_("Email")}}</td><td><div id="email_view"></div></td></tr>
                        <tr><td class="text-muted">{{_("Phone")}}</td><td><div id="phone_view"></div></td></tr>
                   </table>
                </div>
                <div class="edit-container">
                    {{profileName(person)}}
                    {{profileBirthDate(person)}}
                    {% if person.has_role('patient') %} {{profileStudyID(person)}} {% endif %}
                    {{profileEmail(person)}}
                    {{profilePhone(person)}}
                </div>
            </div>
        </div>
    </div>
    {%-if person and person.has_role(ROLE.PATIENT) %}
        <div class="row">
            <div class="col-md-12 col-xs-12">
                <div class="profile-item-container patient-detail-container editable" data-sections="detail">
                    <h4 id="patientDetailLoc" class="profile-item-title index-item">{% if person.has_role('patient') %}{{ _("Patient Detail") }}{%else%}{{ _("User Detail") }}{%endif%}</h4>
                    <div class="view-container">
                         <table>
                            <tr class="gender-view"><td class="text-muted">{{_("Gender")}}</td><td><div id="gender_view"></div></td></tr>
                            <tr class="ethnicity-view"><td class="text-muted">{{_("Ethnicity")}}</td><td><div id="ethnicity_view"></div></td></tr>
                            <tr class="race-view"><td class="text-muted">{{_("Race")}}</td><td><div id="race_view"></div></td></tr>
                            <tr class="indigenous-view"><td class="text-muted">{{_("Indigenous")}}</td><td><div id="indigenous_view"></div></td></tr>
                       </table>
                    </div>
                    <div class="flex edit-container">
                        {{profileGender(person)|show_macro('gender')}}
                        {{profileEthnicity(person)|show_macro('ethnicity')}}
                        {{profileRace(person)|show_macro('race')}}
                        {{profileIndigenous(person)|show_macro('indigenous')}}
                    </div>
                </div>
            </div>
        </div>
    {%- endif %}
    {%- if person and person.has_role(ROLE.PATIENT) -%}
        <div class="row">
            <div class="col-md-12 col-xs-12">
                <div class="profile-item-container">
                    <h4 id="communicationsLoc" class="profile-item-title index-item">{{ _("Communications") }}</h4>
                    <div class="flex">
                        <div id="resetPasswordContainer" class="flex-item">
                            <p class="text-muted communication-prompt">{{_('Send reset password email to patient')}}</p>
                            {{resetPassword(person)}}
                        </div>
                        {%- if not config.CUSTOM_PATIENT_DETAIL -%}
                        <div id="registrationEmailContainer" class="flex-item"><p class="text-muted communication-prompt registration-email-prompt">Send registration email to patient</p>{{profileSendEmail(person)}}</div>
                        {%- endif %}
                    </div>
                </div>
            </div>
        </div>
    {%- elif person and person.has_role(ROLE.STAFF) and current_user and current_user.has_role(ROLE.STAFF_ADMIN)-%}
        <div class="row">
            <div class="col-md-12 col-xs-12">
                <div class="profile-item-container">
                    <h4 id="communicationsLoc" class="profile-item-title index-item">{{ _("Communications") }}</h4>
                    <div class="flex">
                        <div id="resetPasswordContainer" class="flex-item">
<<<<<<< HEAD
                            <p class="text-muted communication-prompt">Send reset password email to staff</p>
=======
                            <p class="text-muted communication-prompt">{{_('Send reset password email to staff')}}</p>
>>>>>>> 27bf75cb
                            {{resetPassword(person)}}
                        </div>
                    </div>
                </div>
            </div>
        </div>
    {%- endif -%}
    <div class="row">
        <div class="col-md-12 col-xs-12">
            <div class="profile-item-container {% if (current_user and current_user.has_role(ROLE.STAFF) and ROLE.STAFF in config.CONSENT_EDIT_PERMISSIBLE_ROLES) or (current_user and current_user.has_role(ROLE.ADMIN)) %}editable{% endif %}" data-sections="org">
                <h4 id="orgsLoc" class="profile-item-title index-item">{{ _("Clinic") }}</h4>
                {{profileOrg(person,None,consent_agreements, current_user)}}
            </div>
        </div>
    </div>
    {%- if person and (person.has_role(ROLE.PATIENT) or person.has_role(ROLE.PARTNER))%}
        <div class="row">
            <div class="col-md-12 col-xs-12">
                <div class="profile-item-container">
                    <h4 id="consentHistoryLoc" class="profile-item-title index-item">{% if config.CONSENT_WITH_TOP_LEVEL_ORG %}{{_("Agreement to Share Clinical Information")}} {%else%}{{ _("Consent History") }} {%endif%}</h4>
                    {{profileConsent(person, current_user)}}
                </div>
            </div>
        </div>
    {%- endif %}

    {%- if person and (person.has_role(ROLE.PATIENT)) and current_user and current_user.has_role(ROLE.INTERVENTION_STAFF) %}
        {{profileInterventions(user_interventions) | show_macro('interventions')}}
    {%- endif %}

    {%- if person and person.has_role(ROLE.PATIENT)%}
        <div class="row" id="profileSessionListMainContainer">
            <div class="col-md-12 col-xs-12">
                <div  class="profile-item-container">
                     <h4 id="proAssessmentsLoc" class="profile-item-title index-item">{% if current_user and current_user.has_role(ROLE.PATIENT) %}{{ _("My Questionnaires") }}{% else %}{{ _("PRO Questionnaires") }}{% endif %}</h4>
                    {{profileSessionList(person, current_user)}}
                </div>
            </div>
        </div>
    {%- endif %}

    {%- if person and person.has_role(ROLE.PATIENT) %}
        {{profileClinicalQuestions(person, current_user) | show_macro('clinical_questions')}}
    {%- endif %}

    {%- if person and person.has_role(ROLE.PATIENT) %}
        {{profileProcedures(person, current_user) | show_macro('procedures')}}
    {%- endif %}

    {%- if person and person.has_role(ROLE.PATIENT) %}
        {{profileInterventionReports(person) | show_macro('intervention_reports')}}
    {%- endif %}

    {%- if (person and current_user) and person.has_role(ROLE.PATIENT) %}
        <div class="row">
            <div class="col-md-12 col-xs-12">
                <div class="profile-item-container">
                    <h4 id="patientReportsLoc" class="profile-item-title index-item">{{ _("Patient Reports") }}</h4>
                    {{patientReports(person)}}
                </div>
            </div>
        </div>
    {%- endif %}
    {%- if (person and current_user) and person.has_role(ROLE.PATIENT) %}
        {{profileDeceased(person, current_user)}}
    {%- endif %}
    <div class="row">
        <div class="col-md-12 col-xs-12">
            <div  class="profile-item-container editable" data-sections="locale,timezone">
                <h4 id="timeZoneLocaleLoc" class="profile-item-title index-item">{{_("Locale / Time Zone")}}</h4>
                <div class="view-container">
                    <table>
                        <tr class="locale-view"><td class="text-muted">{{_("Language")}}</td><td><div id="locale_view"></div></td></tr>
                        <tr class="timezone-view"><td class="text-muted">{{_("Time Zone")}}</td><td><div id="timezone_view"></div></td></tr>
                    </table>
                </div>
                <div class="edit-container flex">
                    {{profileLocale(person)|show_macro('language')}}
                    {{profileTimeZone(person)}}
                </div>
            </div>
        </div>
    </div>
    {%- if (person and current_user) and current_user.has_role(ROLE.ADMIN) and not person.has_role(ROLE.SERVICE) %}
        <div class="row">
            <div class="col-md-12 col-xs-12">
                <div class="profile-item-container">
                     <h4 id="rolesLoc" class="profile-item-title index-item">{{ _("User Roles") }}</h4>{{profileRole(person, current_user)}}
                </div>
            </div>
        </div>
    {%- endif %}

    {%- if (person and current_user) and (current_user.has_role(ROLE.ADMIN) or current_user.has_role(ROLE.STAFF)) %}
        <div class="row">
            <div class="col-md-12 col-xs-12">
                <div class="profile-item-container">
                    <h4 id="auditLogLoc" class="profile-item-title index-item">{{ _("Audit Log") }}</h4>
                    {{profileAuditLog(person, current_user)}}
                </div>
            </div>
        </div>
    {%- endif %}
{%- endmacro %}

{% macro profileProcedures(person, current_user) -%}
    <script src="{{ url_for('static', filename='js/procedures.js') }}"></script>
    <div class="row">
        <div class="col-md-12 col-xs-12">
            <div class="profile-item-container editable" data-sections="procedure">
                <h4 id="clinicalDataLoc" class="profile-item-title index-item">{% if person.id == current_user.id %}{{_("My Treatments")}}{%else%}{{ _("Clinical Data") }}{% endif %}</h4>
                <div class="view-container"><div id="procedure_view"></div></div>
                <div class="edit-container">
                    <p style="color: #696767">{%if (current_user and person) and current_user.has_role(ROLE.STAFF) and current_user.id != person.id %}{{ _("Which of the following prostate cancer management options has the patient had, if any? If you don&#39;t remember the exact date, please make your best guess.") }}{%else%}{{ _("Which of the following prostate cancer management options have you had, if any? If you don&#39;t remember the exact
                            date, please make your best guess.") }}{%endif%}<span class="text-muted smaller-text"></span></p><br/>
                    <div id="profileProcedureContainer">
                        <div id="procedureForm" class="form-inline event-element">
                            <p class="text-muted"><em>{{ _("Select")}}</em> {{ _("an option") }}:</p>
                            <div class="row">
                                <div class="col-md-6 col-xs-11">
                                    <div class='form-group'>
                                        <select class='form-control' id='tnthproc'>
                                            <option value=''>{{ _("Select") }}...</option>
                                            <option value='373818007'>{{ _("Started watchful waiting") }}</option>
                                            <option value='424313000'>{{ _("Started active surveillance") }}</option>
                                            <option value='26294005'>{{ _("Radical prostatectomy (nerve-sparing)") }}</option>
                                            <option value='26294005-nns'>{{ _("Radical prostatectomy (non-nerve-sparing)") }}</option>
                                            <option value='33195004'>{{ _("External beam radiation therapy") }}</option>
                                            <option value='228748004'>{{ _("Brachytherapy") }}</option>
                                            <option value='707266006'>{{ _("Androgen deprivation therapy") }}</option>
                                            <option value='999999999'>{{ _("None of the above") }}</option>
                                        </select>
                                        <div class="help-block with-errors"></div>
                                    </div>
                                </div>
                            </div>
                            <br/>
                            <div id="procDateGroup" class="form-group">
                                <label class="procedureDateLabel">{{ _("Date") }}:</label>
                                <div class="flex">
                                    <div class="flex-item">
                                        <input class="form-control" id="procDay" name="procDay" type="text" placeholder="DD" maxlength="2" />
                                    </div>
                                    <div class="flex-item">
                                        <select class="form-control" name="procMonth" id="procMonth">
                                            <option value="">{{ _("Month") }}...</option>
                                            <option value="01">{{ _("January") }}</option>
                                            <option value="02">{{ _("February") }}</option>
                                            <option value="03">{{ _("March") }}</option>
                                            <option value="04">{{ _("April") }}</option>
                                            <option value="05">{{ _("May") }}</option>
                                            <option value="06">{{ _("June") }}</option>
                                            <option value="07">{{ _("July") }}</option>
                                            <option value="08">{{ _("August") }}</option>
                                            <option value="09">{{ _("September") }}</option>
                                            <option value="10">{{ _("October") }}</option>
                                            <option value="11">{{ _("November") }}</option>
                                            <option value="12">{{ _("December") }}</option>
                                        </select>
                                    </div>
                                    <div class="flex-item">
                                        <input class="form-control" id="procYear" name="procYear" placeholder="YYYY" type="text" maxlength="4"/>
                                    </div>
                                    <div class="flex-item">
                                        <button class='btn btn-default' id='tnthproc-submit' name='tnthproc' data-name='' data-date='' data-date-read=''  type="submit" disabled><i class='fa fa-plus'></i><em class="smaller-text">&nbsp;{{ _("Add") }}</em> <span class="smaller-text">{{_(" Option")}}</span></button>
                                    </div>
                                </div>
                                <div class="row">
                                     <div class="col-md-10 col-xs-10"><div id="procDateErrorContainer" class="help-block with-errors"></div></div>
                                </div>
                            </div>
                            <br />
                            <div id="eventListLoad"><i class="fa fa-spinner fa-spin fa-2x loading-message"></i></div>
                            <div id="pastTreatmentsContainer" class="inner">
                                 <hr style="border-bottom: 1px solid #e5e5e5"/>
                                {%- if person.id == current_user.id -%}
                                    <p class="text-muted">{{_("My History")}}:</p>
                                {%- else -%}
                                    <p class="text-muted"><em>{{_("Past")}}</em>&nbsp;{{ _("Management(s)") }}:</p>
                                {%- endif -%}
                                <div id="userProcedures"></div>
                            </div>
                            <br/>
                        </div>
                    </div>
                </div>
            </div>
        </div>
    </div>
    <script>
        var subjectId = {{ person.id if person}};
        var currentUserId = {{ current_user.id if current_user}};
        $(document).ready(function(){
            tnthAjax.getProc({{ person.id if person}}, false);
        });
    </script>
{%- endmacro %}
{% macro profileSaveBtn() -%}
    <p id="saveMsg" class="error-message text-muted  bg-warning" style="display: none"><small>{{ _("You have updated your profile. Click the Save button to submit your changes.") }} {{ _("Or") }} <a href="">{{ _("cancel") }}</a>.</small></p>
    <p id="errorMsg" class="error-message text-muted  bg-danger" style="display: none"><small>{{ _("There is a problem with your profile. Please correct it before saving.") }}<br/>{{ _("Make sure all required fields are filled out and all entries are valid.") }}</small></p>
    <p id="serviceErrorMsg" class="error-message text-muted bg-danger" style="display: none"></p>
    <button id="updateProfile" type="submit" class="btn btn-lg btn-tnth-primary">{{ _("Save") }}</button>
    <span id="confirmMsg" class="text-muted tnth-hide small-text">&nbsp;&nbsp;<em>{{ _("Profile changes have been saved") }}</em></span>
{%- endmacro %}<|MERGE_RESOLUTION|>--- conflicted
+++ resolved
@@ -1716,11 +1716,7 @@
                     <h4 id="communicationsLoc" class="profile-item-title index-item">{{ _("Communications") }}</h4>
                     <div class="flex">
                         <div id="resetPasswordContainer" class="flex-item">
-<<<<<<< HEAD
-                            <p class="text-muted communication-prompt">Send reset password email to staff</p>
-=======
                             <p class="text-muted communication-prompt">{{_('Send reset password email to staff')}}</p>
->>>>>>> 27bf75cb
                             {{resetPassword(person)}}
                         </div>
                     </div>
